--- conflicted
+++ resolved
@@ -1,22 +1,10 @@
 = Installation
 
-<<<<<<< HEAD
-On this page you will install the Stackable Airflow Operator and its dependencies - Postgresql and Redis - as well as
-the commons and secret operator which are required by all Stackable Operators.
-=======
 On this page you will install the Stackable Airflow Operator, the software that Airflow depends on - Postgresql and Redis - as well as the commons and secret operator which are required by all Stackable Operators.
->>>>>>> dbcfb2f0
 
 == Required external components: Postgresql and Redis
 
-<<<<<<< HEAD
-Postgresql and Redis are required by Airflow: Postgresql to store metadata about DAG runs, and Redis to schedule and/or
-queue DAG jobs. They are components that may well already be available for customers, in which case we treat them here
-as pre-requisites for an airflow cluster and hence as part of the installation process. These components will be
-installed using Helm. Note that specific versions are declared:
-=======
 Postgresql is required by Airflow to store metadata about DAG runs, and Redis is required by the Celery executor to schedule and/or queue DAG jobs. They are components that may well already be available for customers, in which case we treat them here as pre-requisites for an airflow cluster and hence as part of the installation process. These components will be installed using Helm. Note that specific versions are declared:
->>>>>>> dbcfb2f0
 
 [source,bash]
 ----
