# Changelog

## [Unreleased]

<<<<<<< HEAD
### Changed

- Increase resource defaults ([#352]).

[#352]: https://github.com/stackabletech/airflow-operator/pull/352
=======
### Fixed

- BREAKING: Fixed various issues in the CRD structure. `clusterConfig.credentialsSecret` is now mandatory ([#353]).

[#353]: https://github.com/stackabletech/airflow-operator/pull/353
>>>>>>> d14a62d9

## [23.11.0] - 2023-11-24

### Added

- [BREAKING] Implement KubernetesExecutor ([#311]).
- Default stackableVersion to operator version ([#312]).
- Support PodDisruptionBudgets ([#330]).
- Added support for versions 2.6.3, 2.7.2 ([#334]).
- Support graceful shutdown ([#343]).

### Changed

- [BREAKING] Consolidated `spec.clusterConfig.authenticationConfig` to `spec.clusterConfig.authentication` which now takes a vector of AuthenticationClass references  ([#303]).
- `vector` `0.26.0` -> `0.33.0` ([#308], [#334]).
- `operator-rs` `0.44.0` -> `0.55.0` ([#308], [#330], [#334]).
- [BREAKING] Removed AirflowDB object, since it created some problems when reinstalling or upgrading an Airflow cluster. Instead, the initialization of the database was moved to the startup phase of each scheduler pod. To make sure the initialization does not run in parallel, the `PodManagementPolicy` of the scheduler StatefulSet was set to `OrderedReady`. The `.spec.clusterConfig.databaseInitialization` option was removed from the CRD, since it was just there to enable logging for the database initialization Job, which doesn't exist anymore ([#322]).

### Fixed

- BREAKING: Rename Service port name from `airflow` to `http` for consistency reasons. This change should normally not be breaking, as we only change the name, not the port. However, there might be some e.g. Ingresses that rely on the port name and need to be updated ([#316]).
- Fix user-supplied gitsync git-config settings ([#335]).

### Removed

- Removed support for 2.2.3, 2.2.4, 2.2.5, 2.4.1 ([#334]).

[#303]: https://github.com/stackabletech/airflow-operator/pull/303
[#308]: https://github.com/stackabletech/airflow-operator/pull/308
[#311]: https://github.com/stackabletech/airflow-operator/pull/311
[#312]: https://github.com/stackabletech/airflow-operator/pull/312
[#316]: https://github.com/stackabletech/airflow-operator/pull/316
[#330]: https://github.com/stackabletech/airflow-operator/pull/330
[#334]: https://github.com/stackabletech/airflow-operator/pull/334
[#335]: https://github.com/stackabletech/airflow-operator/pull/335
[#343]: https://github.com/stackabletech/airflow-operator/pull/343

## [23.7.0] - 2023-07-14

### Added

- Generate OLM bundle for Release 23.4.0 ([#270]).
- Fix LDAP tests for Openshift ([#270]).
- Missing CRD defaults for `status.conditions` field ([#277]).
- Support Airflow `2.6.1` ([#284]).
- Set explicit resources on all containers ([#289])
- Operator errors out when credentialsSecret is missing ([#293]).
- Support podOverrides ([#295]).

### Fixed

- Increase the size limit of the log volume ([#299]).

### Changed

- [BREAKING] Consolidated remaining top-level config options to `clusterConfig` ([#271]).
- `operator-rs` `0.40.2` -> `0.44.0` ([#272], [#299]).
- Use 0.0.0-dev product images for testing ([#274])
- Use testing-tools 0.2.0 ([#274])
- Added kuttl test suites ([#291])

[#270]: https://github.com/stackabletech/airflow-operator/pull/270
[#271]: https://github.com/stackabletech/airflow-operator/pull/271
[#272]: https://github.com/stackabletech/airflow-operator/pull/272
[#274]: https://github.com/stackabletech/airflow-operator/pull/274
[#277]: https://github.com/stackabletech/airflow-operator/pull/277
[#284]: https://github.com/stackabletech/airflow-operator/pull/284
[#289]: https://github.com/stackabletech/airflow-operator/pull/289
[#291]: https://github.com/stackabletech/airflow-operator/pull/291
[#293]: https://github.com/stackabletech/airflow-operator/pull/293
[#295]: https://github.com/stackabletech/airflow-operator/pull/295
[#299]: https://github.com/stackabletech/airflow-operator/pull/299

## [23.4.0] - 2023-04-17

### Added

- Log aggregation added ([#219]).
- Deploy default and support custom affinities ([#241]).
- Add the ability to loads DAG via git-sync ([#245]).
- Cluster status conditions ([#255])
- Extend cluster resources for status and cluster operation (paused, stopped) ([#257])
- Added more detailed landing page for the docs ([#260]).

### Changed

- [BREAKING] Support specifying Service type.
  This enables us to later switch non-breaking to using `ListenerClasses` for the exposure of Services.
  This change is breaking, because - for security reasons - we default to the `cluster-internal` `ListenerClass`.
  If you need your cluster to be accessible from outside of Kubernetes you need to set `clusterConfig.listenerClass`
  to `external-unstable` or `external-stable` ([#258]).
- `operator-rs` `0.31.0` -> `0.34.0` -> `0.39.0` -> `0.40.2` ([#219]) ([#257]) ([#261]).
- Specified security context settings needed for OpenShift ([#222]).
- Fixed template parsing for OpenShift tests ([#222]).
- Revert openshift settings ([#233]).
- Support crate2nix in dev environments ([#234]).
- Fixed LDAP tests on Openshift ([#254]).
- Reorganized usage guide docs([#260]).
- Set RBAC objects labels and owner ([#261])

### Removed

- Removed PVC-usage documentation ([#245]).

[#219]: https://github.com/stackabletech/airflow-operator/pull/219
[#222]: https://github.com/stackabletech/airflow-operator/pull/222
[#233]: https://github.com/stackabletech/airflow-operator/pull/233
[#234]: https://github.com/stackabletech/airflow-operator/pull/234
[#241]: https://github.com/stackabletech/airflow-operator/pull/241
[#245]: https://github.com/stackabletech/airflow-operator/pull/245
[#254]: https://github.com/stackabletech/airflow-operator/pull/254
[#255]: https://github.com/stackabletech/airflow-operator/pull/255
[#257]: https://github.com/stackabletech/airflow-operator/pull/257
[#258]: https://github.com/stackabletech/airflow-operator/pull/258
[#260]: https://github.com/stackabletech/airflow-operator/pull/260
[#261]: https://github.com/stackabletech/airflow-operator/pull/261

## [23.1.0] - 2023-01-23

### Changed

- `operator-rs` `0.25.2` -> `0.27.1` ([#197]).
- `operator-rs` `0.27.1` -> `0.30.1` ([#208])
- `operator-rs` `0.30.1` -> `0.31.0` ([#216]).
- Updated stackable image versions ([#193]).
- [BREAKING] Use Product image selection instead of version ([#206]).
  - `spec.version` has been replaced by `spec.image`.
  - `spec.statsdExporterVersion` has been removed, the statsd-exporter is now part of the images itself
- Fixed the RoleGroup `selector`. It was not used before. ([#208])
- Refactored LDAP related code to use new `LdapAuthenticationProvider` functionality ([#216])

[#197]: https://github.com/stackabletech/airflow-operator/pull/197
[#206]: https://github.com/stackabletech/airflow-operator/pull/206
[#208]: https://github.com/stackabletech/airflow-operator/pull/208
[#216]: https://github.com/stackabletech/airflow-operator/pull/216

## [0.6.0] - 2022-11-07

### Added

- Cpu and memory limits are now configurable ([#167]).
- Stale resources are now deleted ([#174]).
- Support for Airflow 2.4.1 ([#179]).

### Changed

- Toggle podSecurityContext for Openshift/Non-Openshift test scenarios ([#171])
- `operator-rs` `0.22.0` -> `0.25.2` ([#174])

[#167]: https://github.com/stackabletech/airflow-operator/pull/167
[#171]: https://github.com/stackabletech/airflow-operator/pull/171
[#174]: https://github.com/stackabletech/airflow-operator/pull/174
[#179]: https://github.com/stackabletech/airflow-operator/pull/179

## [0.5.0] - 2022-09-06

### Added

- LDAP user authentication ([#133]).
- Documentation for calling custom resources ([#155]).

### Changed

- OpenShift compatibility ([#127])
- Include chart name when installing with a custom release name ([#131], [#132]).
- Use correct webserver key to allow access to DAG logs from the Webserver UI ([#155]).
- Add LDAP readiness probe for tests ([#155]).

[#127]: https://github.com/stackabletech/airflow-operator/pull/127
[#131]: https://github.com/stackabletech/airflow-operator/pull/131
[#132]: https://github.com/stackabletech/airflow-operator/pull/132
[#133]: https://github.com/stackabletech/airflow-operator/pull/133
[#155]: https://github.com/stackabletech/airflow-operator/pull/155

## [0.4.0] - 2022-06-30

## [0.3.0] - 2022-05-31

### Added

- BREAKING: Prometheus metrics enabled ([#51]); The `statsdExporterVersion` must
  be set in the cluster specification.
- Reconciliation errors are now reported as Kubernetes events ([#53]).
- Use cli argument `watch-namespace` / env var `WATCH_NAMESPACE` to specify
  a single namespace to watch ([#54]).
- Support for Airflow 2.2.4, 2.2.5 documented ([#68],[#84]).
- Support for mounting DAGs via `ConfigMap` or `PersistentVolumeClaim` ([#84]).
- Init job replaced with an AirflowDB resource created by the operator  ([#89]).
- Stabilize start-up by watching AirflowDB job ([#104]).
- Stabilize integration tests ([#109]).

### Changed

- `operator-rs` `0.10.0` -> `0.18.0` ([#53],[#54],[#89]).
- [BREAKING] Specifying the product version has been changed to adhere to [ADR018](https://docs.stackable.tech/home/contributor/adr/ADR018-product_image_versioning.html) instead of just specifying the product version you will now have to add the Stackable image version as well, so `version: 3.5.8` becomes (for example) `version: 3.5.8-stackable0.1.0` ([#106])

[#51]: https://github.com/stackabletech/airflow-operator/pull/51
[#53]: https://github.com/stackabletech/airflow-operator/pull/53
[#54]: https://github.com/stackabletech/airflow-operator/pull/54
[#68]: https://github.com/stackabletech/airflow-operator/pull/68
[#84]: https://github.com/stackabletech/airflow-operator/pull/84
[#89]: https://github.com/stackabletech/airflow-operator/pull/89
[#104]: https://github.com/stackabletech/airflow-operator/pull/104
[#106]: https://github.com/stackabletech/airflow-operator/pull/106
[#109]: https://github.com/stackabletech/airflow-operator/pull/109

## [0.2.0] - 2022-02-14

### Changed
- Fixed a bug in the namespace resolution for the Init job that resulted in it not being triggered in non-default
namespaces. ([#23]).

[#23]: https://github.com/stackabletech/airflow-operator/pull/23

- Added comments about the override of configuration properties and environment variables, and added code to pass the environment variables in the custom resource to the container, as this step was missing ([#42]).

[#42]: https://github.com/stackabletech/airflow-operator/pull/42

## [0.1.0] - 2022-02-03

### Added

- Added the initial implementation of the operator. The Init command - which takes the credentials from a secret - is required to set up the external database, and the webserver service will wait for this to be completed before declaring itself to be ready. ([#1]).

[#1]: https://github.com/stackabletech/airflow-operator/pull/1<|MERGE_RESOLUTION|>--- conflicted
+++ resolved
@@ -2,19 +2,16 @@
 
 ## [Unreleased]
 
-<<<<<<< HEAD
 ### Changed
 
 - Increase resource defaults ([#352]).
 
+### Fixed
+
+- BREAKING: Fixed various issues in the CRD structure. `clusterConfig.credentialsSecret` is now mandatory ([#353]).
+
 [#352]: https://github.com/stackabletech/airflow-operator/pull/352
-=======
-### Fixed
-
-- BREAKING: Fixed various issues in the CRD structure. `clusterConfig.credentialsSecret` is now mandatory ([#353]).
-
 [#353]: https://github.com/stackabletech/airflow-operator/pull/353
->>>>>>> d14a62d9
 
 ## [23.11.0] - 2023-11-24
 
