--- conflicted
+++ resolved
@@ -9,7 +9,6 @@
 ### Changed
 
 - `operator-rs` `0.31.0` -> `0.34.0` ([#219]).
-<<<<<<< HEAD
 - Revert openshift settings ([#233])
 - Support crate2nix in dev environments ([#234])
 
@@ -21,8 +20,6 @@
 
 ### Changed
 
-=======
->>>>>>> 845d93a8
 - Specified security context settings needed for OpenShift ([#222]).
 - Fixed template parsing for OpenShift tests ([#222]).
 - Revert openshift settings ([#233])
