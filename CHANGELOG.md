# Changelog

## [Unreleased]

### Fixed

- BREAKING: Use distinct ServiceAccounts for the Stacklets, so that multiple Stacklets can be
  deployed in one namespace. Existing Stacklets will use the newly created ServiceAccounts after
  restart ([#545]).

[#545]: https://github.com/stackabletech/airflow-operator/pull/545

## [24.11.0] - 2024-11-18

### Added

- Allowing arbitrary python code as `EXPERIMENTAL_FILE_HEADER` and `EXPERIMENTAL_FILE_FOOTER` in `webserver_config.py` ([#493]).
- The operator can now run on Kubernetes clusters using a non-default cluster domain.
  Use the env var `KUBERNETES_CLUSTER_DOMAIN` or the operator Helm chart property `kubernetesClusterDomain` to set a non-default cluster domain ([#518]).
- Support for `2.9.3` ([#494]).
- Experimental Support for `2.10.2` ([#512]).
- Add support for OpenID Connect ([#524], [#530])

### Changed

- Reduce CRD size from `1.7MB` to `111KB` by accepting arbitrary YAML input instead of the underlying schema for the following fields ([#488]):
  - `podOverrides`
  - `affinity`
  - `volumes`
  - `volumeMounts`
- Deprecate `2.9.2`, remove `2.6.x` and `2.8.x` ([#494]).

### Fixed

- Pass gitsync credentials through properly and use a fine-grained access token ([#489]).
- Failing to parse one `AirflowCluster`/`AuthenticationClass` should no longer cause the whole operator to stop functioning ([#520]).
<<<<<<< HEAD
=======
- BREAKING: Use distinct ServiceAccounts for the Stacklets, so that multiple Stacklets can be deployed in one namespace. Existing Stacklets will use the newly created ServiceAccounts after restart ([#545]).
- Fix OIDC endpoint construction in case the `rootPath` does not have a trailing slash ([#547]).
>>>>>>> f3eb0af6

[#488]: https://github.com/stackabletech/airflow-operator/pull/488
[#489]: https://github.com/stackabletech/airflow-operator/pull/489
[#493]: https://github.com/stackabletech/airflow-operator/pull/493
[#494]: https://github.com/stackabletech/airflow-operator/pull/494
[#518]: https://github.com/stackabletech/airflow-operator/pull/518
[#520]: https://github.com/stackabletech/airflow-operator/pull/520
[#524]: https://github.com/stackabletech/airflow-operator/pull/524
[#530]: https://github.com/stackabletech/airflow-operator/pull/530
<<<<<<< HEAD
=======
[#545]: https://github.com/stackabletech/airflow-operator/pull/545
[#547]: https://github.com/stackabletech/airflow-operator/pull/547
>>>>>>> f3eb0af6

## [24.7.0] - 2024-07-24

### Added

- Support for modularized DAGs ([#404]).
- Support for 2.8.4 and 2.9.2 ([#461]).

### Changed

- Bump `stackable-operator` from `0.64.0` to `0.70.0` ([#462]).
- Bump `product-config` from `0.6.0` to `0.7.0` ([#462]).
- Bump other dependencies ([#464]).

[#462]: https://github.com/stackabletech/airflow-operator/pull/462
[#464]: https://github.com/stackabletech/airflow-operator/pull/464

### Fixed

- Add missing affinities for Kubernetes executors ([#439]).
- Remove requirement of celery configs when using kubernetes executors ([#445]).
- Processing of corrupted log events fixed; If errors occur, the error
  messages are added to the log event ([#449]).
- Add volumes/volumeMounts/envOverrides to gitsync containers ([#456]).
- Removed support for 2.7.2 and 2.7.3 ([#461]).
- Prevent double logging of the airflow container logs ([#474]).

[#404]: https://github.com/stackabletech/airflow-operator/pull/404
[#439]: https://github.com/stackabletech/airflow-operator/pull/439
[#445]: https://github.com/stackabletech/airflow-operator/pull/445
[#449]: https://github.com/stackabletech/airflow-operator/pull/449
[#456]: https://github.com/stackabletech/airflow-operator/pull/456
[#461]: https://github.com/stackabletech/airflow-operator/pull/461
[#474]: https://github.com/stackabletech/airflow-operator/pull/474

## [24.3.0] - 2024-03-20

### Added

- More CRD documentation ([#354]).
- Helm: support labels in values.yaml ([#374]).
- Support for version `2.7.3`, `2.8.1` ([#387]).

### Changed

- `operator-rs` `0.56.1` -> `0.57.0` ([#354]).
- Increase resource defaults ([#352]).
- Use new label builders ([#366]).
- Use new ldap::AuthenticationClassProvider `endpoint_url()` method ([#366]).
- Support git-sync `4.2.1` ([#387]).
- Use a lightweight DAG for the getting started guide to avoid OOM issues ([#401])
- Raise the default readiness and liveness probe timeouts of the webserver to 120s ([#402])
  Also raise the memory request of the webserver from 2Gi to 3Gi.

### Fixed

- BREAKING: Fixed various issues in the CRD structure. `clusterConfig.credentialsSecret` is now mandatory ([#353]).
- Fixed ordering of variables written to the kubernetes executor pod template ([#372]).
- Fixed git-sync container running with KubernetesExecutor ([#381]).
- Add missing `pods/log` RBAC permission for airflow. Previously this caused brief error
  messages in the airflow task logs (`User "system:serviceaccount:default:airflow-serviceaccount" cannot get resource "pods/log" in API group "" in the namespace "default".`) ([#406]).

### Removed

- [BREAKING] Removed legacy node selector on roleGroups ([#366]).
- Removed support for version `2.6.1`, `2.7.1` ([#387]).

[#352]: https://github.com/stackabletech/airflow-operator/pull/352
[#353]: https://github.com/stackabletech/airflow-operator/pull/353
[#354]: https://github.com/stackabletech/airflow-operator/pull/354
[#366]: https://github.com/stackabletech/airflow-operator/pull/366
[#372]: https://github.com/stackabletech/airflow-operator/pull/372
[#374]: https://github.com/stackabletech/airflow-operator/pull/374
[#381]: https://github.com/stackabletech/airflow-operator/pull/381
[#387]: https://github.com/stackabletech/airflow-operator/pull/387
[#401]: https://github.com/stackabletech/airflow-operator/pull/401
[#402]: https://github.com/stackabletech/airflow-operator/pull/402
[#406]: https://github.com/stackabletech/airflow-operator/pull/406

## [23.11.0] - 2023-11-24

### Added

- [BREAKING] Implement KubernetesExecutor ([#311]).
- Default stackableVersion to operator version ([#312]).
- Support PodDisruptionBudgets ([#330]).
- Added support for versions 2.6.3, 2.7.2 ([#334]).
- Support graceful shutdown ([#343]).

### Changed

- [BREAKING] Consolidated `spec.clusterConfig.authenticationConfig` to `spec.clusterConfig.authentication` which now takes a vector of AuthenticationClass references  ([#303]).
- `vector` `0.26.0` -> `0.33.0` ([#308], [#334]).
- `operator-rs` `0.44.0` -> `0.55.0` ([#308], [#330], [#334]).
- [BREAKING] Removed AirflowDB object, since it created some problems when reinstalling or upgrading an Airflow cluster. Instead, the initialization of the database was moved to the startup phase of each scheduler pod. To make sure the initialization does not run in parallel, the `PodManagementPolicy` of the scheduler StatefulSet was set to `OrderedReady`. The `.spec.clusterConfig.databaseInitialization` option was removed from the CRD, since it was just there to enable logging for the database initialization Job, which doesn't exist anymore ([#322]).

### Fixed

- BREAKING: Rename Service port name from `airflow` to `http` for consistency reasons. This change should normally not be breaking, as we only change the name, not the port. However, there might be some e.g. Ingresses that rely on the port name and need to be updated ([#316]).
- Fix user-supplied gitsync git-config settings ([#335]).

### Removed

- Removed support for 2.2.3, 2.2.4, 2.2.5, 2.4.1 ([#334]).

[#303]: https://github.com/stackabletech/airflow-operator/pull/303
[#308]: https://github.com/stackabletech/airflow-operator/pull/308
[#311]: https://github.com/stackabletech/airflow-operator/pull/311
[#312]: https://github.com/stackabletech/airflow-operator/pull/312
[#316]: https://github.com/stackabletech/airflow-operator/pull/316
[#330]: https://github.com/stackabletech/airflow-operator/pull/330
[#334]: https://github.com/stackabletech/airflow-operator/pull/334
[#335]: https://github.com/stackabletech/airflow-operator/pull/335
[#343]: https://github.com/stackabletech/airflow-operator/pull/343

## [23.7.0] - 2023-07-14

### Added

- Generate OLM bundle for Release 23.4.0 ([#270]).
- Fix LDAP tests for Openshift ([#270]).
- Missing CRD defaults for `status.conditions` field ([#277]).
- Support Airflow `2.6.1` ([#284]).
- Set explicit resources on all containers ([#289])
- Operator errors out when credentialsSecret is missing ([#293]).
- Support podOverrides ([#295]).

### Fixed

- Increase the size limit of the log volume ([#299]).

### Changed

- [BREAKING] Consolidated remaining top-level config options to `clusterConfig` ([#271]).
- `operator-rs` `0.40.2` -> `0.44.0` ([#272], [#299]).
- Use 0.0.0-dev product images for testing ([#274])
- Use testing-tools 0.2.0 ([#274])
- Added kuttl test suites ([#291])

[#270]: https://github.com/stackabletech/airflow-operator/pull/270
[#271]: https://github.com/stackabletech/airflow-operator/pull/271
[#272]: https://github.com/stackabletech/airflow-operator/pull/272
[#274]: https://github.com/stackabletech/airflow-operator/pull/274
[#277]: https://github.com/stackabletech/airflow-operator/pull/277
[#284]: https://github.com/stackabletech/airflow-operator/pull/284
[#289]: https://github.com/stackabletech/airflow-operator/pull/289
[#291]: https://github.com/stackabletech/airflow-operator/pull/291
[#293]: https://github.com/stackabletech/airflow-operator/pull/293
[#295]: https://github.com/stackabletech/airflow-operator/pull/295
[#299]: https://github.com/stackabletech/airflow-operator/pull/299

## [23.4.0] - 2023-04-17

### Added

- Log aggregation added ([#219]).
- Deploy default and support custom affinities ([#241]).
- Add the ability to loads DAG via git-sync ([#245]).
- Cluster status conditions ([#255])
- Extend cluster resources for status and cluster operation (paused, stopped) ([#257])
- Added more detailed landing page for the docs ([#260]).

### Changed

- [BREAKING] Support specifying Service type.
  This enables us to later switch non-breaking to using `ListenerClasses` for the exposure of Services.
  This change is breaking, because - for security reasons - we default to the `cluster-internal` `ListenerClass`.
  If you need your cluster to be accessible from outside of Kubernetes you need to set `clusterConfig.listenerClass`
  to `external-unstable` or `external-stable` ([#258]).
- `operator-rs` `0.31.0` -> `0.34.0` -> `0.39.0` -> `0.40.2` ([#219]) ([#257]) ([#261]).
- Specified security context settings needed for OpenShift ([#222]).
- Fixed template parsing for OpenShift tests ([#222]).
- Revert openshift settings ([#233]).
- Support crate2nix in dev environments ([#234]).
- Fixed LDAP tests on Openshift ([#254]).
- Reorganized usage guide docs([#260]).
- Set RBAC objects labels and owner ([#261])

### Removed

- Removed PVC-usage documentation ([#245]).

[#219]: https://github.com/stackabletech/airflow-operator/pull/219
[#222]: https://github.com/stackabletech/airflow-operator/pull/222
[#233]: https://github.com/stackabletech/airflow-operator/pull/233
[#234]: https://github.com/stackabletech/airflow-operator/pull/234
[#241]: https://github.com/stackabletech/airflow-operator/pull/241
[#245]: https://github.com/stackabletech/airflow-operator/pull/245
[#254]: https://github.com/stackabletech/airflow-operator/pull/254
[#255]: https://github.com/stackabletech/airflow-operator/pull/255
[#257]: https://github.com/stackabletech/airflow-operator/pull/257
[#258]: https://github.com/stackabletech/airflow-operator/pull/258
[#260]: https://github.com/stackabletech/airflow-operator/pull/260
[#261]: https://github.com/stackabletech/airflow-operator/pull/261

## [23.1.0] - 2023-01-23

### Changed

- `operator-rs` `0.25.2` -> `0.27.1` ([#197]).
- `operator-rs` `0.27.1` -> `0.30.1` ([#208])
- `operator-rs` `0.30.1` -> `0.31.0` ([#216]).
- Updated stackable image versions ([#193]).
- [BREAKING] Use Product image selection instead of version ([#206]).
  - `spec.version` has been replaced by `spec.image`.
  - `spec.statsdExporterVersion` has been removed, the statsd-exporter is now part of the images itself
- Fixed the RoleGroup `selector`. It was not used before. ([#208])
- Refactored LDAP related code to use new `LdapAuthenticationProvider` functionality ([#216])

[#197]: https://github.com/stackabletech/airflow-operator/pull/197
[#206]: https://github.com/stackabletech/airflow-operator/pull/206
[#208]: https://github.com/stackabletech/airflow-operator/pull/208
[#216]: https://github.com/stackabletech/airflow-operator/pull/216

## [0.6.0] - 2022-11-07

### Added

- Cpu and memory limits are now configurable ([#167]).
- Stale resources are now deleted ([#174]).
- Support for Airflow 2.4.1 ([#179]).

### Changed

- Toggle podSecurityContext for Openshift/Non-Openshift test scenarios ([#171])
- `operator-rs` `0.22.0` -> `0.25.2` ([#174])

[#167]: https://github.com/stackabletech/airflow-operator/pull/167
[#171]: https://github.com/stackabletech/airflow-operator/pull/171
[#174]: https://github.com/stackabletech/airflow-operator/pull/174
[#179]: https://github.com/stackabletech/airflow-operator/pull/179

## [0.5.0] - 2022-09-06

### Added

- LDAP user authentication ([#133]).
- Documentation for calling custom resources ([#155]).

### Changed

- OpenShift compatibility ([#127])
- Include chart name when installing with a custom release name ([#131], [#132]).
- Use correct webserver key to allow access to DAG logs from the Webserver UI ([#155]).
- Add LDAP readiness probe for tests ([#155]).

[#127]: https://github.com/stackabletech/airflow-operator/pull/127
[#131]: https://github.com/stackabletech/airflow-operator/pull/131
[#132]: https://github.com/stackabletech/airflow-operator/pull/132
[#133]: https://github.com/stackabletech/airflow-operator/pull/133
[#155]: https://github.com/stackabletech/airflow-operator/pull/155

## [0.4.0] - 2022-06-30

## [0.3.0] - 2022-05-31

### Added

- BREAKING: Prometheus metrics enabled ([#51]); The `statsdExporterVersion` must
  be set in the cluster specification.
- Reconciliation errors are now reported as Kubernetes events ([#53]).
- Use cli argument `watch-namespace` / env var `WATCH_NAMESPACE` to specify
  a single namespace to watch ([#54]).
- Support for Airflow 2.2.4, 2.2.5 documented ([#68],[#84]).
- Support for mounting DAGs via `ConfigMap` or `PersistentVolumeClaim` ([#84]).
- Init job replaced with an AirflowDB resource created by the operator  ([#89]).
- Stabilize start-up by watching AirflowDB job ([#104]).
- Stabilize integration tests ([#109]).

### Changed

- `operator-rs` `0.10.0` -> `0.18.0` ([#53],[#54],[#89]).
- [BREAKING] Specifying the product version has been changed to adhere to [ADR018](https://docs.stackable.tech/home/contributor/adr/ADR018-product_image_versioning.html) instead of just specifying the product version you will now have to add the Stackable image version as well, so `version: 3.5.8` becomes (for example) `version: 3.5.8-stackable0.1.0` ([#106])

[#51]: https://github.com/stackabletech/airflow-operator/pull/51
[#53]: https://github.com/stackabletech/airflow-operator/pull/53
[#54]: https://github.com/stackabletech/airflow-operator/pull/54
[#68]: https://github.com/stackabletech/airflow-operator/pull/68
[#84]: https://github.com/stackabletech/airflow-operator/pull/84
[#89]: https://github.com/stackabletech/airflow-operator/pull/89
[#104]: https://github.com/stackabletech/airflow-operator/pull/104
[#106]: https://github.com/stackabletech/airflow-operator/pull/106
[#109]: https://github.com/stackabletech/airflow-operator/pull/109

## [0.2.0] - 2022-02-14

### Changed

- Fixed a bug in the namespace resolution for the Init job that resulted in it not being triggered in non-default
namespaces. ([#23]).

[#23]: https://github.com/stackabletech/airflow-operator/pull/23

- Added comments about the override of configuration properties and environment variables, and added code to pass the environment variables in the custom resource to the container, as this step was missing ([#42]).

[#42]: https://github.com/stackabletech/airflow-operator/pull/42

## [0.1.0] - 2022-02-03

### Added

- Added the initial implementation of the operator. The Init command - which takes the credentials from a secret - is required to set up the external database, and the webserver service will wait for this to be completed before declaring itself to be ready. ([#1]).

[#1]: https://github.com/stackabletech/airflow-operator/pull/1<|MERGE_RESOLUTION|>--- conflicted
+++ resolved
@@ -7,8 +7,10 @@
 - BREAKING: Use distinct ServiceAccounts for the Stacklets, so that multiple Stacklets can be
   deployed in one namespace. Existing Stacklets will use the newly created ServiceAccounts after
   restart ([#545]).
+- Fix OIDC endpoint construction in case the `rootPath` does not have a trailing slash ([#547]).
 
 [#545]: https://github.com/stackabletech/airflow-operator/pull/545
+[#547]: https://github.com/stackabletech/airflow-operator/pull/547
 
 ## [24.11.0] - 2024-11-18
 
@@ -34,11 +36,6 @@
 
 - Pass gitsync credentials through properly and use a fine-grained access token ([#489]).
 - Failing to parse one `AirflowCluster`/`AuthenticationClass` should no longer cause the whole operator to stop functioning ([#520]).
-<<<<<<< HEAD
-=======
-- BREAKING: Use distinct ServiceAccounts for the Stacklets, so that multiple Stacklets can be deployed in one namespace. Existing Stacklets will use the newly created ServiceAccounts after restart ([#545]).
-- Fix OIDC endpoint construction in case the `rootPath` does not have a trailing slash ([#547]).
->>>>>>> f3eb0af6
 
 [#488]: https://github.com/stackabletech/airflow-operator/pull/488
 [#489]: https://github.com/stackabletech/airflow-operator/pull/489
@@ -48,11 +45,6 @@
 [#520]: https://github.com/stackabletech/airflow-operator/pull/520
 [#524]: https://github.com/stackabletech/airflow-operator/pull/524
 [#530]: https://github.com/stackabletech/airflow-operator/pull/530
-<<<<<<< HEAD
-=======
-[#545]: https://github.com/stackabletech/airflow-operator/pull/545
-[#547]: https://github.com/stackabletech/airflow-operator/pull/547
->>>>>>> f3eb0af6
 
 ## [24.7.0] - 2024-07-24
 
