--- conflicted
+++ resolved
@@ -23,11 +23,8 @@
     of having the operator write it to the vector config ([#600]).
 - test: Bump to Vector 0.46.1 ([#620]).
 - test: Bump OPA to `1.4.2` ([#624]).
-<<<<<<< HEAD
+- Deprecate airflow `2.10.4` ([#625]).
 - Move the git-sync implementation to operator-rs ([#623]). The functionality should not have changed.
-=======
-- Deprecate airflow `2.10.4` ([#625]).
->>>>>>> fce0f72e
 
 ### Fixed
 
