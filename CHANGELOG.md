--- conflicted
+++ resolved
@@ -13,14 +13,10 @@
 
 ### Fixed
 
-<<<<<<< HEAD
+- Use `json` file extension for log files ([#607]).
 - Fix a bug where changes to ConfigMaps that are referenced in the AirflowCluster spec didn't trigger a reconciliation ([#600]).
 
 [#600]: https://github.com/stackabletech/airflow-operator/pull/600
-=======
-- Use `json` file extension for log files ([#607]).
-
->>>>>>> c558b0b8
 [#601]: https://github.com/stackabletech/airflow-operator/pull/601
 [#607]: https://github.com/stackabletech/airflow-operator/pull/607
 
