--- conflicted
+++ resolved
@@ -11,7 +11,7 @@
 
 [workspace.dependencies]
 stackable-versioned = { git = "https://github.com/stackabletech/operator-rs.git", features = ["k8s"], tag = "stackable-versioned-0.5.0" }
-stackable-operator = { git = "https://github.com/stackabletech/operator-rs.git", tag = "stackable-operator-0.85.0" }
+stackable-operator = { git = "https://github.com/stackabletech/operator-rs.git", tag = "stackable-operator-0.86.0" }
 product-config = { git = "https://github.com/stackabletech/product-config.git", tag = "0.7.0" }
 
 anyhow = "1.0"
@@ -27,10 +27,6 @@
 serde_json = "1.0"
 serde_yaml = "0.9"
 snafu = "0.8"
-<<<<<<< HEAD
-stackable-operator = { git = "https://github.com/stackabletech/operator-rs.git", tag = "stackable-operator-0.86.0" }
-=======
->>>>>>> 02b9f977
 strum = { version = "0.26", features = ["derive"] }
 tokio = { version = "1.40", features = ["full"] }
 tracing = "0.1"
