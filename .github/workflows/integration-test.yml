---
name: Integration Test
run-name: |
  Integration Test on ${{ inputs.test-platform }}-${{ inputs.test-architecture }} (${{ inputs.test-run == 'all' && 'all' || format('{0}={1}', inputs.test-run, inputs.test-parameter) }})

env:
  DEFAULT_TEST_PLATFORM: kind-1.31.0
  DEFAULT_TEST_ARCHITECTURE: amd64
  DEFAULT_TEST_RUN: all
  DEFAULT_TEST_PARAMETER: "" # Unused when the test-run is 'all'
  TEST_PLATFORM: ${{ inputs.test-platform }}
  TEST_ARCHITECTURE: ${{ inputs.test-architecture }}
  TEST_RUN: ${{ inputs.test-run }}
  TEST_PARAMETER: ${{ inputs.test-parameter }}

on:
  # schedule:
    # At 00:00 on Sunday. See: https://crontab.guru/#0_0_*_*_0
    # - cron: "0 0 * * 0"
  workflow_dispatch:
    inputs:
      test-platform:
        description: |
          The test platform to run on
        required: true
        type: choice
        options:
          - kind-1.31.2
          - kind-1.30.6
          - rke2-1.31.2
          - rke2-1.30.6
          - k3s-1.31.2
          - k3s-1.30.6
          - aks-1.29
          - aks-1.28
          - aks-1.27
          - eks-1.29
          - eks-1.28
          - eks-1.27
          - gke-1.29
          - gke-1.28
          - gke-1.27
          - okd-4.15
          - okd-4.14
          - okd-4.13
      test-architecture:
        description: |
          The architecture the tests will run on. Consult the run-integration-test action README for
          more details on supported architectures for each distribution
        required: true
        type: choice
        options:
          - amd64
          - arm64
      test-run:
        description: Type of test run
        required: true
        type: choice
        options:
          - all
          - test-suite
          - test
      test-parameter:
        description: Parameter to `--test-suite` or `--test` (ignored for `all`)
        default: smoke

jobs:
  test:
    name: Run Integration Test
    runs-on: ubuntu-latest
    steps:
      - name: Override integration test options for scheduled run
        if: github.event_name == 'schedule'
        shell: bash
        run: |
          set -euo pipefail

          echo "TEST_PLATFORM=$DEFAULT_TEST_PLATFORM" | tee -a "$GITHUB_ENV"
          echo "TEST_ARCHITECTURE=$DEFAULT_TEST_ARCHITECTURE" | tee -a "$GITHUB_ENV"
          echo "TEST_RUN=$DEFAULT_TEST_RUN" | tee -a "$GITHUB_ENV"
          echo "TEST_PARAMETER=$DEFAULT_TEST_PARAMETER" | tee -a "$GITHUB_ENV"

      - uses: actions/checkout@692973e3d937129bcbf40652eb9f2f61becf3332 # v4.1.7
        with:
          submodules: recursive

      - name: Run Integration Test
        id: test
<<<<<<< HEAD
        # NOTE (@Techassi): Use tagged version instead, changed only for testing
        uses: stackabletech/actions/run-integration-test@99211a06f470cda1b2bcf7b4054ea1ccfe4ba071
=======
        uses: stackabletech/actions/run-integration-test@5901c3b1455488820c4be367531e07c3c3e82538 # v0.4.0
>>>>>>> d9fc4f5c
        with:
          test-platform: ${{ env.TEST_PLATFORM }}-${{ env.TEST_ARCHITECTURE }}
          test-run: ${{ env.TEST_RUN }}
          test-parameter: ${{ env.TEST_PARAMETER }}
          replicated-api-token: ${{ secrets.REPLICATED_API_TOKEN }}

      - name: Send Notification
        if: ${{ failure() }}
        env:
          SLACK_BOT_TOKEN: ${{ secrets.SLACK_INTEGRATION_TEST_TOKEN }}
        uses: slackapi/slack-github-action@37ebaef184d7626c5f204ab8d3baff4262dd30f0 # v1.27.0
        with:
          channel-id: "C07UYJYSMSN" # notifications-integration-tests
          payload: |
              {
                "text": "Integration Test *${{ github.repository }}* failed",
                "attachments": [
                  {
                    "pretext": "Started at ${{ steps.test.outputs.start-time }}, failed at ${{ steps.test.outputs.end-time }}",
                    "color": "#aa0000",
                    "actions": [
                      {
                        "type": "button",
                        "text": "Go to integration test run",
                        "url": "${{ github.server_url }}/${{ github.repository }}/actions/runs/${{ github.run_id }}"
                      }
                    ]
                  }
                ]
              }<|MERGE_RESOLUTION|>--- conflicted
+++ resolved
@@ -86,12 +86,7 @@
 
       - name: Run Integration Test
         id: test
-<<<<<<< HEAD
-        # NOTE (@Techassi): Use tagged version instead, changed only for testing
-        uses: stackabletech/actions/run-integration-test@99211a06f470cda1b2bcf7b4054ea1ccfe4ba071
-=======
         uses: stackabletech/actions/run-integration-test@5901c3b1455488820c4be367531e07c3c3e82538 # v0.4.0
->>>>>>> d9fc4f5c
         with:
           test-platform: ${{ env.TEST_PLATFORM }}-${{ env.TEST_ARCHITECTURE }}
           test-run: ${{ env.TEST_RUN }}
