--- conflicted
+++ resolved
@@ -92,7 +92,14 @@
       - airflowdbs
     verbs:
       - create
-<<<<<<< HEAD
+  - apiGroups:
+      - authentication.stackable.tech
+    resources:
+      - authenticationclasses
+    verbs:
+      - get
+      - list
+      - watch
 ---
 apiVersion: rbac.authorization.k8s.io/v1
 kind: ClusterRole
@@ -112,14 +119,4 @@
     resources:
       - events
     verbs:
-      - create
-=======
-  - apiGroups:
-      - authentication.stackable.tech
-    resources:
-      - authenticationclasses
-    verbs:
-      - get
-      - list
-      - watch
->>>>>>> 6c9cfe92
+      - create