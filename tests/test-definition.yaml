#
# These tests can run against an OpenShift cluster, provided you perform the following
# steps manually before starting them with scripts/run_tests.sh
#
# 1. Set the "openshift" dimension below to "true" (with quotes)
---
dimensions:
  - name: airflow
    values:
      - 2.9.2
      - 2.9.3
      - 2.10.2,localhost:5000/stackable/airflow:2.10.2-stackable0.0.0-dev
      # To use a custom image, add a comma and the full name after the product version
      # - 2.8.1,oci.stackable.tech/sandbox/airflow:2.8.1-stackable0.0.0-dev
  - name: airflow-latest
    values:
      - 2.10.2
      # To use a custom image, add a comma and the full name after the product version
<<<<<<< HEAD
      # - 2.8.1,docker.stackable.tech/sandbox/airflow:2.8.1-stackable0.0.0-dev
  - name: opa-latest
    values:
      - 0.67.1
=======
      # - 2.8.1,oci.stackable.tech/sandbox/airflow:2.8.1-stackable0.0.0-dev
>>>>>>> 66c40198
  - name: ldap-authentication
    values:
      - no-tls
      - insecure-tls
      - server-verification-tls
  - name: openshift
    values:
      - "false"
  - name: executor
    values:
      - celery
      - kubernetes
tests:
  - name: smoke
    dimensions:
      - airflow
      - openshift
      - executor
  - name: mount-dags-configmap
    dimensions:
      - airflow-latest
      - openshift
      - executor
  - name: mount-dags-gitsync
    dimensions:
      - airflow-latest
      - openshift
      - executor
  - name: ldap
    dimensions:
      - airflow-latest
      - openshift
      - ldap-authentication
      - executor
  - name: oidc
    dimensions:
      - airflow
      - openshift
  - name: opa
    dimensions:
      - airflow
      - opa-latest
      - openshift
  - name: resources
    dimensions:
      - airflow-latest
      - openshift
  - name: orphaned-resources
    dimensions:
      - airflow-latest
      - openshift
  - name: logging
    dimensions:
      - airflow
      - openshift
      - executor
  - name: cluster-operation
    dimensions:
      - airflow-latest
      - openshift
  - name: overrides
    dimensions:
      - airflow-latest
      - openshift
suites:
  - name: nightly
    # Run nightly with the latest airflow
    patch:
      - dimensions:
          - name: airflow
            expr: last
  - name: smoke-latest
    # Useful for development
    select:
      - smoke
    patch:
      - dimensions:
          - expr: last
  - name: openshift
    # Run on OpenShift with latest airflow
    patch:
      - dimensions:
          - expr: last
      - dimensions:
          - name: airflow
            expr: last
          - name: openshift
            expr: "true"<|MERGE_RESOLUTION|>--- conflicted
+++ resolved
@@ -16,14 +16,10 @@
     values:
       - 2.10.2
       # To use a custom image, add a comma and the full name after the product version
-<<<<<<< HEAD
-      # - 2.8.1,docker.stackable.tech/sandbox/airflow:2.8.1-stackable0.0.0-dev
+      # - 2.8.1,oci.stackable.tech/sandbox/airflow:2.8.1-stackable0.0.0-dev
   - name: opa-latest
     values:
       - 0.67.1
-=======
-      # - 2.8.1,oci.stackable.tech/sandbox/airflow:2.8.1-stackable0.0.0-dev
->>>>>>> 66c40198
   - name: ldap-authentication
     values:
       - no-tls
