--- conflicted
+++ resolved
@@ -90,11 +90,12 @@
       - airflow
       - openshift
       - executor
-<<<<<<< HEAD
   - name: triggerer
-=======
+    dimensions:
+      - airflow-latest
+      - openshift
+      - executor
   - name: remote-logging
->>>>>>> cd52d4ae
     dimensions:
       - airflow-latest
       - openshift
