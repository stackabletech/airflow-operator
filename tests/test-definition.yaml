--- conflicted
+++ resolved
@@ -9,13 +9,8 @@
     values:
       - 2.6.3
       - 2.8.1
-<<<<<<< HEAD
       - 2.8.4
       - 2.9.2
-  - name: airflow-latest
-    values:
-      - 2.9.2
-=======
       # To use a custom image, add a comma and the full name after the product version
       # - 2.8.1,docker.stackable.tech/sandbox/airflow:2.8.1-stackable0.0.0-dev
   - name: airflow-latest
@@ -23,7 +18,6 @@
       - 2.8.1
       # To use a custom image, add a comma and the full name after the product version
       # - 2.8.1,docker.stackable.tech/sandbox/airflow:2.8.1-stackable0.0.0-dev
->>>>>>> 4c87e2ff
   - name: ldap-authentication
     values:
       - no-tls
