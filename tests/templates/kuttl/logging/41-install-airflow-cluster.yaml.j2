apiVersion: kuttl.dev/v1beta1
kind: TestStep
metadata:
  name: install-airflow
timeout: 480
---
apiVersion: v1
kind: Secret
metadata:
  name: test-airflow-credentials
type: Opaque
stringData:
  adminUser.username: airflow
  adminUser.firstname: Airflow
  adminUser.lastname: Admin
  adminUser.email: airflow@airflow.com
  adminUser.password: airflow
  connections.secretKey: thisISaSECRET_1234
  connections.sqlalchemyDatabaseUri: postgresql+psycopg2://airflow:airflow@airflow-postgresql/airflow
{% if test_scenario['values']['executor'] == 'celery' %}
  connections.celeryResultBackend: db+postgresql://airflow:airflow@airflow-postgresql/airflow
  connections.celeryBrokerUrl: redis://:redis@airflow-redis-master:6379/0
{% endif %}
---
apiVersion: v1
kind: ConfigMap
metadata:
  name: airflow-log-config
data:
  log_config.py: |
    import logging
    import os
    from copy import deepcopy
    from airflow.config_templates.airflow_local_settings import DEFAULT_LOGGING_CONFIG

    os.makedirs('/stackable/log/airflow', exist_ok=True)

    LOGGING_CONFIG = deepcopy(DEFAULT_LOGGING_CONFIG)

    REMOTE_TASK_LOG = None

    LOGGING_CONFIG['formatters']['json'] = {
        '()': 'airflow.utils.log.json_formatter.JSONFormatter',
        'json_fields': ['asctime', 'levelname', 'message', 'name']
    }

    LOGGING_CONFIG['handlers']['file'] = {
        'class': 'logging.FileHandler',
        'formatter': 'json',
        'filename': '/stackable/log/airflow/airflow.py.json',
    }

    LOGGING_CONFIG['root'] = {
        'level': logging.DEBUG,
        'handlers': ['file'],
    }
---
apiVersion: airflow.stackable.tech/v1alpha1
kind: AirflowCluster
metadata:
  name: airflow
spec:
  image:
{% if test_scenario['values']['airflow'].find(",") > 0 %}
    custom: "{{ test_scenario['values']['airflow'].split(',')[1] }}"
    productVersion: "{{ test_scenario['values']['airflow'].split(',')[0] }}"
{% else %}
    productVersion: "{{ test_scenario['values']['airflow'] }}"
{% endif %}
    pullPolicy: IfNotPresent
  clusterConfig:
    vectorAggregatorConfigMapName: airflow-vector-aggregator-discovery
    loadExamples: true
    credentialsSecret: test-airflow-credentials
    dagsGitSync:
      - repo: https://github.com/stackabletech/example-dags
        gitFolder: dags
  webservers:
    config:
      resources:
        cpu:
          min: 1000m
          max: 2000m
        memory:
          limit: 3Gi
    roleGroups:
      automatic-log-config:
        replicas: 1
        config:
          logging:
            enableVectorAgent: true
            containers:
              airflow:
                console:
                  level: INFO
                file:
                  level: INFO
                loggers:
                  ROOT:
                    level: INFO
              git-sync:
                console:
                  level: INFO
                file:
                  level: INFO
                loggers:
                  ROOT:
                    level: INFO
              vector:
                console:
                  level: INFO
                file:
                  level: INFO
                loggers:
                  ROOT:
                    level: INFO
        podOverrides:
          spec:
            containers:
              - name: vector
                volumeMounts:
                  - name: prepared-logs
                    mountPath: /stackable/log/prepared-logs
            volumes:
              - name: prepared-logs
                configMap:
                  name: prepared-logs
      custom-log-config:
        replicas: 1
        config:
          logging:
            enableVectorAgent: true
            containers:
              airflow:
                custom:
                  configMap: airflow-log-config
{% if test_scenario['values']['executor'] == 'celery' %}
  celeryExecutors:
    config:
      resources:
        cpu:
<<<<<<< HEAD
          min: 500m
          max: 1250m
=======
          min: 50m
          max: 250m
        memory:
          limit: 3Gi
>>>>>>> 76044062
    roleGroups:
      automatic-log-config:
        replicas: 1
        config:
          logging:
            enableVectorAgent: true
            containers:
              airflow:
                console:
                  level: INFO
                file:
                  level: DEBUG
                loggers:
                  ROOT:
                    level: DEBUG
              git-sync:
                console:
                  level: INFO
                file:
                  level: INFO
                loggers:
                  ROOT:
                    level: INFO
              vector:
                console:
                  level: INFO
                file:
                  level: INFO
                loggers:
                  ROOT:
                    level: INFO
      custom-log-config:
        replicas: 1
        config:
          logging:
            enableVectorAgent: true
            containers:
              airflow:
                custom:
                  configMap: airflow-log-config
{% elif test_scenario['values']['executor'] == 'kubernetes' %}
  kubernetesExecutors:
    config:
      resources:
        cpu:
          min: 50m
          max: 250m
        memory:
          limit: 512Mi
      #  automatic-log-config
      logging:
        enableVectorAgent: true
        containers:
          base:
            console:
              level: INFO
            file:
              level: DEBUG
            loggers:
              ROOT:
                level: DEBUG
          git-sync:
            console:
              level: INFO
            file:
              level: INFO
            loggers:
              ROOT:
                level: INFO
          vector:
            console:
              level: INFO
            file:
              level: INFO
            loggers:
              ROOT:
                level: INFO
      # custom-log-config is not tested for kubernetesExecutors because
      # there are no roleGroups to test both
{% endif %}
  schedulers:
    config:
      resources:
        cpu:
<<<<<<< HEAD
          min: 500m
          max: 1500m
=======
          min: 100m
          max: 500m
        memory:
          limit: 1Gi
>>>>>>> 76044062
    roleGroups:
      automatic-log-config:
        replicas: 1
        config:
          logging:
            enableVectorAgent: true
            containers:
              airflow:
                console:
                  level: INFO
                file:
                  level: INFO
                loggers:
                  ROOT:
                    level: INFO
              git-sync:
                console:
                  level: INFO
                file:
                  level: INFO
                loggers:
                  ROOT:
                    level: INFO
              vector:
                console:
                  level: INFO
                file:
                  level: INFO
                loggers:
                  ROOT:
                    level: INFO
      custom-log-config:
        replicas: 1
        config:
          logging:
            enableVectorAgent: true
            containers:
              airflow:
                custom:
                  configMap: airflow-log-config<|MERGE_RESOLUTION|>--- conflicted
+++ resolved
@@ -139,15 +139,10 @@
     config:
       resources:
         cpu:
-<<<<<<< HEAD
-          min: 500m
-          max: 1250m
-=======
           min: 50m
           max: 250m
         memory:
           limit: 3Gi
->>>>>>> 76044062
     roleGroups:
       automatic-log-config:
         replicas: 1
@@ -232,15 +227,10 @@
     config:
       resources:
         cpu:
-<<<<<<< HEAD
-          min: 500m
-          max: 1500m
-=======
           min: 100m
           max: 500m
         memory:
           limit: 1Gi
->>>>>>> 76044062
     roleGroups:
       automatic-log-config:
         replicas: 1
