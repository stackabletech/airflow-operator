--- conflicted
+++ resolved
@@ -147,132 +147,4 @@
 
         assert_eq!(affinity, expected);
     }
-<<<<<<< HEAD
-=======
-
-    #[test]
-    fn test_affinity_legacy_node_selector() {
-        let cluster = "
-        apiVersion: airflow.stackable.tech/v1alpha1
-        kind: AirflowCluster
-        metadata:
-          name: airflow
-        spec:
-          image:
-            productVersion: 2.7.2
-          clusterConfig:
-            credentialsSecret: airflow-credentials
-          webservers:
-            roleGroups:
-              default:
-                replicas: 1
-          celeryExecutors:
-            roleGroups:
-              default:
-                replicas: 2
-          schedulers:
-            roleGroups:
-              default:
-                replicas: 1
-                selector:
-                  matchLabels:
-                    disktype: ssd
-                  matchExpressions:
-                    - key: topology.kubernetes.io/zone
-                      operator: In
-                      values:
-                        - antarctica-east1
-                        - antarctica-west1
-        ";
-
-        let deserializer = serde_yaml::Deserializer::from_str(cluster);
-        let airflow: AirflowCluster =
-            serde_yaml::with::singleton_map_recursive::deserialize(deserializer).unwrap();
-
-        let expected: StackableAffinity = StackableAffinity {
-            node_affinity: Some(NodeAffinity {
-                preferred_during_scheduling_ignored_during_execution: None,
-                required_during_scheduling_ignored_during_execution: Some(NodeSelector {
-                    node_selector_terms: vec![NodeSelectorTerm {
-                        match_expressions: Some(vec![NodeSelectorRequirement {
-                            key: "topology.kubernetes.io/zone".to_string(),
-                            operator: "In".to_string(),
-                            values: Some(vec![
-                                "antarctica-east1".to_string(),
-                                "antarctica-west1".to_string(),
-                            ]),
-                        }]),
-                        match_fields: None,
-                    }],
-                }),
-            }),
-            node_selector: Some(StackableNodeSelector {
-                node_selector: BTreeMap::from([("disktype".to_string(), "ssd".to_string())]),
-            }),
-            pod_affinity: Some(PodAffinity {
-                required_during_scheduling_ignored_during_execution: None,
-                preferred_during_scheduling_ignored_during_execution: Some(vec![
-                    WeightedPodAffinityTerm {
-                        pod_affinity_term: PodAffinityTerm {
-                            label_selector: Some(LabelSelector {
-                                match_expressions: None,
-                                match_labels: Some(BTreeMap::from([
-                                    ("app.kubernetes.io/name".to_string(), "airflow".to_string()),
-                                    (
-                                        "app.kubernetes.io/instance".to_string(),
-                                        "airflow".to_string(),
-                                    ),
-                                ])),
-                            }),
-                            namespace_selector: None,
-                            namespaces: None,
-                            topology_key: "kubernetes.io/hostname".to_string(),
-                        },
-                        weight: 20,
-                    },
-                ]),
-            }),
-            pod_anti_affinity: Some(PodAntiAffinity {
-                required_during_scheduling_ignored_during_execution: None,
-                preferred_during_scheduling_ignored_during_execution: Some(vec![
-                    WeightedPodAffinityTerm {
-                        pod_affinity_term: PodAffinityTerm {
-                            label_selector: Some(LabelSelector {
-                                match_expressions: None,
-                                match_labels: Some(BTreeMap::from([
-                                    ("app.kubernetes.io/name".to_string(), "airflow".to_string()),
-                                    (
-                                        "app.kubernetes.io/instance".to_string(),
-                                        "airflow".to_string(),
-                                    ),
-                                    (
-                                        "app.kubernetes.io/component".to_string(),
-                                        AirflowRole::Scheduler.to_string(),
-                                    ),
-                                ])),
-                            }),
-                            namespace_selector: None,
-                            namespaces: None,
-                            topology_key: "kubernetes.io/hostname".to_string(),
-                        },
-                        weight: 70,
-                    },
-                ]),
-            }),
-        };
-
-        let rolegroup_ref = RoleGroupRef {
-            cluster: ObjectRef::from_obj(&airflow),
-            role: AirflowRole::Scheduler.to_string(),
-            role_group: "default".to_string(),
-        };
-
-        let affinity = airflow
-            .merged_config(&AirflowRole::Scheduler, &rolegroup_ref)
-            .unwrap()
-            .affinity;
-
-        assert_eq!(affinity, expected);
-    }
->>>>>>> 2b9db5be
 }