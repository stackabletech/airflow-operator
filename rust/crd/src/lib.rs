--- conflicted
+++ resolved
@@ -295,11 +295,7 @@
     }
 }
 
-<<<<<<< HEAD
-#[derive(Clone, Debug, Default, Deserialize, JsonSchema, Eq, PartialEq, Serialize)]
-=======
 #[derive(Clone, Debug, Default, Deserialize, JsonSchema, PartialEq, Eq, Serialize)]
->>>>>>> 36a2b2bb
 #[serde(rename_all = "camelCase")]
 pub struct AirflowClusterStatus {}
 
