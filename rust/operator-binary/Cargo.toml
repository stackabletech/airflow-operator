[package]
name = "stackable-airflow-operator"
authors = ["Stackable GmbH <info@stackable.de>"]
description = "Stackable Operator for Apache Airflow"
license = "OSL-3.0"
version = "0.0.0-dev"
edition = "2021"
repository = "https://github.com/stackabletech/airflow-operator"
publish = false

[dependencies]
anyhow = "1.0"
clap = "4.1"
fnv = "1.0"
futures = { version = "0.3", features = ["compat"] }
serde = "1.0"
serde_yaml = "0.8"
snafu = "0.7"
stackable-airflow-crd = { path = "../crd" }
stackable-operator = { git = "https://github.com/stackabletech/operator-rs.git", tag = "0.45.1" }
strum = { version = "0.24", features = ["derive"] }
tokio = { version = "1.25", features = ["macros", "rt-multi-thread"] }
tracing = "0.1"

[build-dependencies]
built = { version =  "0.6", features = ["chrono", "git2"] }
stackable-airflow-crd = { path = "../crd" }
<<<<<<< HEAD
stackable-operator = { git = "https://github.com/stackabletech/operator-rs.git", tag = "0.44.0" }
=======
stackable-operator = { git = "https://github.com/stackabletech/operator-rs.git", tag = "0.45.1" }

[dev-dependencies]
serde_yaml = "0.9"
>>>>>>> e70bba9f
<|MERGE_RESOLUTION|>--- conflicted
+++ resolved
@@ -14,7 +14,7 @@
 fnv = "1.0"
 futures = { version = "0.3", features = ["compat"] }
 serde = "1.0"
-serde_yaml = "0.8"
+serde_yaml = "0.9"
 snafu = "0.7"
 stackable-airflow-crd = { path = "../crd" }
 stackable-operator = { git = "https://github.com/stackabletech/operator-rs.git", tag = "0.45.1" }
@@ -25,11 +25,4 @@
 [build-dependencies]
 built = { version =  "0.6", features = ["chrono", "git2"] }
 stackable-airflow-crd = { path = "../crd" }
-<<<<<<< HEAD
-stackable-operator = { git = "https://github.com/stackabletech/operator-rs.git", tag = "0.44.0" }
-=======
-stackable-operator = { git = "https://github.com/stackabletech/operator-rs.git", tag = "0.45.1" }
-
-[dev-dependencies]
-serde_yaml = "0.9"
->>>>>>> e70bba9f
+stackable-operator = { git = "https://github.com/stackabletech/operator-rs.git", tag = "0.45.1" }