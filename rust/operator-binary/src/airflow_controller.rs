//! Ensures that `Pod`s are configured and running for each [`v1alpha1::AirflowCluster`]
use std::{
    collections::{BTreeMap, BTreeSet, HashMap},
    io::Write,
    str::FromStr,
    sync::Arc,
};

use const_format::concatcp;
use product_config::{
    ProductConfigManager,
    flask_app_config_writer::{self, FlaskAppConfigWriterError},
    types::PropertyNameKind,
};
use snafu::{OptionExt, ResultExt, Snafu};
use stackable_operator::{
    builder::{
        self,
        configmap::ConfigMapBuilder,
        meta::ObjectMetaBuilder,
        pod::{
            PodBuilder,
            container::ContainerBuilder,
            resources::ResourceRequirementsBuilder,
            security::PodSecurityContextBuilder,
            volume::{
                ListenerOperatorVolumeSourceBuilder, ListenerOperatorVolumeSourceBuilderError,
                ListenerReference, VolumeBuilder,
            },
        },
    },
    cluster_resources::{ClusterResourceApplyStrategy, ClusterResources},
    commons::{product_image_selection::ResolvedProductImage, rbac::build_rbac_resources},
    config::fragment::ValidationError,
    crd::{
        authentication::{core as auth_core, ldap},
        git_sync, listener,
    },
    k8s_openapi::{
        self, DeepMerge,
        api::{
            apps::v1::{StatefulSet, StatefulSetSpec},
            core::v1::{
                ConfigMap, PersistentVolumeClaim, PodTemplateSpec, Probe, Service, ServiceAccount,
                ServicePort, ServiceSpec, TCPSocketAction,
            },
        },
        apimachinery::pkg::{apis::meta::v1::LabelSelector, util::intstr::IntOrString},
    },
    kube::{
        Resource, ResourceExt,
        api::ObjectMeta,
        core::{DeserializeGuard, error_boundary},
        runtime::{controller::Action, reflector::ObjectRef},
    },
    kvp::{Annotation, Label, LabelError, Labels},
    logging::controller::ReconcilerError,
    product_config_utils::{
        CONFIG_OVERRIDE_FILE_FOOTER_KEY, CONFIG_OVERRIDE_FILE_HEADER_KEY, env_vars_from,
        env_vars_from_rolegroup_config, transform_all_roles_to_config,
        validate_all_roles_and_groups_config,
    },
    product_logging::{
        self,
        framework::LoggingError,
        spec::{ContainerLogConfig, Logging},
    },
    role_utils::{
        CommonConfiguration, GenericProductSpecificCommonConfig, GenericRoleConfig, RoleGroupRef,
    },
    status::condition::{
        compute_conditions, operations::ClusterOperationsConditionBuilder,
        statefulset::StatefulSetConditionBuilder,
    },
    time::Duration,
    utils::COMMON_BASH_TRAP_FUNCTIONS,
};
use strum::{EnumDiscriminants, IntoEnumIterator, IntoStaticStr};

use crate::{
    config::{self, PYTHON_IMPORTS},
    controller_commons::{self, CONFIG_VOLUME_NAME, LOG_CONFIG_VOLUME_NAME, LOG_VOLUME_NAME},
    crd::{
        self, AIRFLOW_CONFIG_FILENAME, AIRFLOW_UID, APP_NAME, AirflowClusterStatus, AirflowConfig,
        AirflowConfigOptions, AirflowExecutor, AirflowRole, CONFIG_PATH, Container, ExecutorConfig,
        ExecutorConfigFragment, HTTP_PORT, HTTP_PORT_NAME, LISTENER_VOLUME_DIR,
        LISTENER_VOLUME_NAME, LOG_CONFIG_DIR, METRICS_PORT, METRICS_PORT_NAME, OPERATOR_NAME,
        STACKABLE_LOG_DIR, TEMPLATE_CONFIGMAP_NAME, TEMPLATE_LOCATION, TEMPLATE_NAME,
        TEMPLATE_VOLUME_NAME,
        authentication::{
            AirflowAuthenticationClassResolved, AirflowClientAuthenticationDetailsResolved,
        },
        authorization::AirflowAuthorizationResolved,
        build_recommended_labels, v1alpha1,
    },
    env_vars::{self, build_airflow_template_envs},
    operations::{
        graceful_shutdown::{
            add_airflow_graceful_shutdown_config, add_executor_graceful_shutdown_config,
        },
        pdb::add_pdbs,
    },
    product_logging::extend_config_map_with_log_config,
};

pub const AIRFLOW_CONTROLLER_NAME: &str = "airflowcluster";
pub const DOCKER_IMAGE_BASE_NAME: &str = "airflow";
pub const AIRFLOW_FULL_CONTROLLER_NAME: &str =
    concatcp!(AIRFLOW_CONTROLLER_NAME, '.', OPERATOR_NAME);

pub struct Ctx {
    pub client: stackable_operator::client::Client,
    pub product_config: ProductConfigManager,
}

#[derive(Snafu, Debug, EnumDiscriminants)]
#[strum_discriminants(derive(IntoStaticStr))]
pub enum Error {
    #[snafu(display("object has no namespace"))]
    ObjectHasNoNamespace,

    #[snafu(display("object defines no airflow config role"))]
    NoAirflowRole,

    #[snafu(display("failed to apply global Service"))]
    ApplyRoleService {
        source: stackable_operator::cluster_resources::Error,
    },

    #[snafu(display("failed to apply Service for {rolegroup}"))]
    ApplyRoleGroupService {
        source: stackable_operator::cluster_resources::Error,
        rolegroup: RoleGroupRef<v1alpha1::AirflowCluster>,
    },

    #[snafu(display("failed to apply ConfigMap for {rolegroup}"))]
    ApplyRoleGroupConfig {
        source: stackable_operator::cluster_resources::Error,
        rolegroup: RoleGroupRef<v1alpha1::AirflowCluster>,
    },

    #[snafu(display("failed to apply StatefulSet for {rolegroup}"))]
    ApplyRoleGroupStatefulSet {
        source: stackable_operator::cluster_resources::Error,
        rolegroup: RoleGroupRef<v1alpha1::AirflowCluster>,
    },

    #[snafu(display("invalid product config"))]
    InvalidProductConfig {
        source: stackable_operator::product_config_utils::Error,
    },

    #[snafu(display("object is missing metadata to build owner reference"))]
    ObjectMissingMetadataForOwnerRef {
        source: stackable_operator::builder::meta::Error,
    },

    #[snafu(display("Failed to transform configs"))]
    ProductConfigTransform {
        source: stackable_operator::product_config_utils::Error,
    },

    #[snafu(display("failed to patch service account"))]
    ApplyServiceAccount {
        source: stackable_operator::cluster_resources::Error,
    },

    #[snafu(display("failed to patch role binding: {source}"))]
    ApplyRoleBinding {
        source: stackable_operator::cluster_resources::Error,
    },

    #[snafu(display("failed to build RBAC objects"))]
    BuildRBACObjects {
        source: stackable_operator::commons::rbac::Error,
    },

    #[snafu(display("failed to retrieve AuthenticationClass {authentication_class}"))]
    AuthenticationClassRetrieval {
        source: stackable_operator::cluster_resources::Error,
        authentication_class: ObjectRef<auth_core::v1alpha1::AuthenticationClass>,
    },

    #[snafu(display(
        "Airflow doesn't support the AuthenticationClass provider
    {authentication_class_provider} from AuthenticationClass {authentication_class}"
    ))]
    AuthenticationClassProviderNotSupported {
        authentication_class_provider: String,
        authentication_class: ObjectRef<auth_core::v1alpha1::AuthenticationClass>,
    },

    #[snafu(display("failed to build config file for {rolegroup}"))]
    BuildRoleGroupConfigFile {
        source: FlaskAppConfigWriterError,
        rolegroup: RoleGroupRef<v1alpha1::AirflowCluster>,
    },

    #[snafu(display("failed to build ConfigMap for {rolegroup}"))]
    BuildRoleGroupConfig {
        source: stackable_operator::builder::configmap::Error,
        rolegroup: RoleGroupRef<v1alpha1::AirflowCluster>,
    },

    #[snafu(display("failed to resolve and merge config for role and role group"))]
    FailedToResolveConfig { source: crd::Error },

    #[snafu(display("could not parse Airflow role [{role}]"))]
    UnidentifiedAirflowRole {
        source: strum::ParseError,
        role: String,
    },

    #[snafu(display("invalid executor name"))]
    UnidentifiedAirflowExecutor {
        source: stackable_operator::builder::meta::Error,
    },

    #[snafu(display("invalid container name"))]
    InvalidContainerName {
        source: stackable_operator::builder::pod::container::Error,
    },

    #[snafu(display("invalid git-sync specification"))]
    InvalidGitSyncSpec { source: git_sync::v1alpha1::Error },

    #[snafu(display("failed to create cluster resources"))]
    CreateClusterResources {
        source: stackable_operator::cluster_resources::Error,
    },

    #[snafu(display("failed to delete orphaned resources"))]
    DeleteOrphanedResources {
        source: stackable_operator::cluster_resources::Error,
    },

    #[snafu(display("vector agent is enabled but vector aggregator ConfigMap is missing"))]
    VectorAggregatorConfigMapMissing,

    #[snafu(display("failed to add the logging configuration to the ConfigMap [{cm_name}]"))]
    InvalidLoggingConfig {
        source: crate::product_logging::Error,
        cm_name: String,
    },

    #[snafu(display("failed to update status"))]
    ApplyStatus {
        source: stackable_operator::client::Error,
    },

    #[snafu(display("failed to apply authentication configuration"))]
    InvalidAuthenticationConfig { source: crd::authentication::Error },

    #[snafu(display("pod template serialization"))]
    PodTemplateSerde { source: serde_yaml::Error },

    #[snafu(display("failed to build the pod template config map"))]
    PodTemplateConfigMap {
        source: stackable_operator::builder::configmap::Error,
    },

    #[snafu(display("failed to apply executor template ConfigMap"))]
    ApplyExecutorTemplateConfig {
        source: stackable_operator::cluster_resources::Error,
    },

    #[snafu(display("fragment validation failure"))]
    FragmentValidationFailure { source: ValidationError },

    #[snafu(display("failed to create PodDisruptionBudget"))]
    FailedToCreatePdb {
        source: crate::operations::pdb::Error,
    },

    #[snafu(display("failed to configure graceful shutdown"))]
    GracefulShutdown {
        source: crate::operations::graceful_shutdown::Error,
    },

    #[snafu(display("failed to build label"))]
    BuildLabel { source: LabelError },

    #[snafu(display("failed to build object meta data"))]
    ObjectMeta {
        source: stackable_operator::builder::meta::Error,
    },

    #[snafu(display(
        "failed to build volume or volume mount spec for the LDAP backend TLS config"
    ))]
    VolumeAndMounts { source: ldap::v1alpha1::Error },

    #[snafu(display("failed to construct config"))]
    ConstructConfig { source: config::Error },

    #[snafu(display(
        "failed to write to String (Vec<u8> to be precise) containing Airflow config"
    ))]
    WriteToConfigFileString { source: std::io::Error },

    #[snafu(display("failed to configure logging"))]
    ConfigureLogging { source: LoggingError },

    #[snafu(display("failed to add needed volume"))]
    AddVolume { source: builder::pod::Error },

    #[snafu(display("failed to add needed volumeMount"))]
    AddVolumeMount {
        source: builder::pod::container::Error,
    },

    #[snafu(display("failed to add LDAP Volumes and VolumeMounts"))]
    AddLdapVolumesAndVolumeMounts { source: ldap::v1alpha1::Error },

    #[snafu(display("failed to add TLS Volumes and VolumeMounts"))]
    AddTlsVolumesAndVolumeMounts {
        source: stackable_operator::commons::tls_verification::TlsClientDetailsError,
    },

    #[snafu(display("AirflowCluster object is invalid"))]
    InvalidAirflowCluster {
        source: error_boundary::InvalidObject,
    },

    #[snafu(display("failed to build Statefulset environmental variables"))]
    BuildStatefulsetEnvVars { source: env_vars::Error },

    #[snafu(display("failed to build Labels"))]
    LabelBuild {
        source: stackable_operator::kvp::LabelError,
    },

    #[snafu(display("failed to build listener volume"))]
    BuildListenerVolume {
        source: ListenerOperatorVolumeSourceBuilderError,
    },

    #[snafu(display("failed to apply group listener"))]
    ApplyGroupListener {
        source: stackable_operator::cluster_resources::Error,
    },
}

type Result<T, E = Error> = std::result::Result<T, E>;

impl ReconcilerError for Error {
    fn category(&self) -> &'static str {
        ErrorDiscriminants::from(self).into()
    }
}

pub async fn reconcile_airflow(
    airflow: Arc<DeserializeGuard<v1alpha1::AirflowCluster>>,
    ctx: Arc<Ctx>,
) -> Result<Action> {
    tracing::info!("Starting reconcile");

    let airflow = airflow
        .0
        .as_ref()
        .map_err(error_boundary::InvalidObject::clone)
        .context(InvalidAirflowClusterSnafu)?;

    let client = &ctx.client;
    let resolved_product_image: ResolvedProductImage = airflow
        .spec
        .image
        .resolve(DOCKER_IMAGE_BASE_NAME, crate::built_info::PKG_VERSION);

    let cluster_operation_cond_builder =
        ClusterOperationsConditionBuilder::new(&airflow.spec.cluster_operation);

    let authentication_config = AirflowClientAuthenticationDetailsResolved::from(
        &airflow.spec.cluster_config.authentication,
        client,
    )
    .await
    .context(InvalidAuthenticationConfigSnafu)?;

    let authorization_config = AirflowAuthorizationResolved::from_authorization_config(
        client,
        airflow,
        &airflow.spec.cluster_config.authorization,
    )
    .await
    .unwrap();

    let mut roles = HashMap::new();

    // if the kubernetes executor is specified there will be no worker role as the pods
    // are provisioned by airflow as defined by the task (default: one pod per task)
    for role in AirflowRole::iter() {
        if let Some(resolved_role) = airflow.get_role(&role) {
            roles.insert(
                role.to_string(),
                (
                    vec![
                        PropertyNameKind::Env,
                        PropertyNameKind::File(AIRFLOW_CONFIG_FILENAME.into()),
                    ],
                    resolved_role.clone(),
                ),
            );
        }
    }

    let role_config = transform_all_roles_to_config(airflow, roles);
    let validated_role_config = validate_all_roles_and_groups_config(
        &resolved_product_image.product_version,
        &role_config.context(ProductConfigTransformSnafu)?,
        &ctx.product_config,
        false,
        false,
    )
    .context(InvalidProductConfigSnafu)?;

    let mut cluster_resources = ClusterResources::new(
        APP_NAME,
        OPERATOR_NAME,
        AIRFLOW_CONTROLLER_NAME,
        &airflow.object_ref(&()),
        ClusterResourceApplyStrategy::from(&airflow.spec.cluster_operation),
    )
    .context(CreateClusterResourcesSnafu)?;

    let required_labels = cluster_resources
        .get_required_labels()
        .context(BuildLabelSnafu)?;

    let (rbac_sa, rbac_rolebinding) =
        build_rbac_resources(airflow, APP_NAME, required_labels).context(BuildRBACObjectsSnafu)?;

    let rbac_sa = cluster_resources
        .add(client, rbac_sa.clone())
        .await
        .context(ApplyServiceAccountSnafu)?;
    cluster_resources
        .add(client, rbac_rolebinding)
        .await
        .context(ApplyRoleBindingSnafu)?;

    let mut ss_cond_builder = StatefulSetConditionBuilder::default();

    let airflow_executor = &airflow.spec.executor;

    // if the kubernetes executor is specified, in place of a worker role that will be in the role
    // collection there will be a pod template created to be used for pod provisioning
    if let AirflowExecutor::KubernetesExecutor {
        common_configuration,
    } = &airflow_executor
    {
        build_executor_template(
            airflow,
            common_configuration,
            &resolved_product_image,
            &authentication_config,
            &authorization_config,
            &mut cluster_resources,
            client,
            &rbac_sa,
        )
        .await?;
    }

    for (role_name, role_config) in validated_role_config.iter() {
        let airflow_role =
            AirflowRole::from_str(role_name).context(UnidentifiedAirflowRoleSnafu {
                role: role_name.to_string(),
            })?;

        for (rolegroup_name, rolegroup_config) in role_config.iter() {
            let rolegroup = RoleGroupRef {
                cluster: ObjectRef::from_obj(airflow),
                role: role_name.into(),
                role_group: rolegroup_name.into(),
            };

            let merged_airflow_config = airflow
                .merged_config(&airflow_role, &rolegroup)
                .context(FailedToResolveConfigSnafu)?;

            let git_sync_resources = git_sync::v1alpha1::GitSyncResources::new(
                &airflow.spec.cluster_config.dags_git_sync,
                &resolved_product_image,
                &env_vars_from_rolegroup_config(rolegroup_config),
                &airflow.volume_mounts(),
                LOG_VOLUME_NAME,
                &merged_airflow_config
                    .logging
                    .for_container(&Container::GitSync),
            )
            .context(InvalidGitSyncSpecSnafu)?;

            let rg_service = build_rolegroup_service(airflow, &resolved_product_image, &rolegroup)?;
            cluster_resources.add(client, rg_service).await.context(
                ApplyRoleGroupServiceSnafu {
                    rolegroup: rolegroup.clone(),
                },
            )?;

            let rg_statefulset = build_server_rolegroup_statefulset(
                airflow,
                &resolved_product_image,
                &airflow_role,
                &rolegroup,
                rolegroup_config,
                &authentication_config,
                &authorization_config,
                &rbac_sa,
                &merged_airflow_config,
                airflow_executor,
                &git_sync_resources,
            )?;

            if let Some(listener_class) =
                airflow.merged_listener_class(&airflow_role, &rolegroup.role_group)
            {
                if let Some(listener_group_name) =
                    airflow.group_listener_name(&airflow_role, &rolegroup)
                {
                    let rg_group_listener = build_group_listener(
                        airflow,
                        &resolved_product_image,
                        &rolegroup,
                        listener_class.to_string(),
                        listener_group_name,
                    )?;
                    cluster_resources
                        .add(client, rg_group_listener)
                        .await
                        .context(ApplyGroupListenerSnafu)?;
                }
            }

            ss_cond_builder.add(
                cluster_resources
                    .add(client, rg_statefulset)
                    .await
                    .context(ApplyRoleGroupStatefulSetSnafu {
                        rolegroup: rolegroup.clone(),
                    })?,
            );

            let rg_configmap = build_rolegroup_config_map(
                airflow,
                &resolved_product_image,
                &rolegroup,
                rolegroup_config,
                &authentication_config,
                &authorization_config,
                &merged_airflow_config.logging,
                &Container::Airflow,
            )?;
            cluster_resources
                .add(client, rg_configmap)
                .await
                .with_context(|_| ApplyRoleGroupConfigSnafu {
                    rolegroup: rolegroup.clone(),
                })?;
        }

        let role_config = airflow.role_config(&airflow_role);
        if let Some(GenericRoleConfig {
            pod_disruption_budget: pdb,
        }) = role_config
        {
            add_pdbs(&pdb, airflow, &airflow_role, client, &mut cluster_resources)
                .await
                .context(FailedToCreatePdbSnafu)?;
        }
    }

    cluster_resources
        .delete_orphaned_resources(client)
        .await
        .context(DeleteOrphanedResourcesSnafu)?;

    let status = AirflowClusterStatus {
        conditions: compute_conditions(airflow, &[
            &ss_cond_builder,
            &cluster_operation_cond_builder,
        ]),
    };

    client
        .apply_patch_status(OPERATOR_NAME, airflow, &status)
        .await
        .context(ApplyStatusSnafu)?;

    Ok(Action::await_change())
}

#[allow(clippy::too_many_arguments)]
async fn build_executor_template(
    airflow: &v1alpha1::AirflowCluster,
    common_config: &CommonConfiguration<ExecutorConfigFragment, GenericProductSpecificCommonConfig>,
    resolved_product_image: &ResolvedProductImage,
    authentication_config: &AirflowClientAuthenticationDetailsResolved,
    authorization_config: &AirflowAuthorizationResolved,
    cluster_resources: &mut ClusterResources,
    client: &stackable_operator::client::Client,
    rbac_sa: &stackable_operator::k8s_openapi::api::core::v1::ServiceAccount,
) -> Result<(), Error> {
    let merged_executor_config = airflow
        .merged_executor_config(&common_config.config)
        .context(FailedToResolveConfigSnafu)?;
    let rolegroup = RoleGroupRef {
        cluster: ObjectRef::from_obj(airflow),
        role: "executor".into(),
        role_group: "kubernetes".into(),
    };

    let rg_configmap = build_rolegroup_config_map(
        airflow,
        resolved_product_image,
        &rolegroup,
        &HashMap::new(),
        authentication_config,
        authorization_config,
        &merged_executor_config.logging,
        &Container::Base,
    )?;
    cluster_resources
        .add(client, rg_configmap)
        .await
        .with_context(|_| ApplyRoleGroupConfigSnafu {
            rolegroup: rolegroup.clone(),
        })?;

    let git_sync_resources = git_sync::v1alpha1::GitSyncResources::new(
        &airflow.spec.cluster_config.dags_git_sync,
        resolved_product_image,
        &env_vars_from(&common_config.env_overrides),
        &airflow.volume_mounts(),
        LOG_VOLUME_NAME,
        &merged_executor_config
            .logging
            .for_container(&Container::GitSync),
    )
    .context(InvalidGitSyncSpecSnafu)?;

    let worker_pod_template_config_map = build_executor_template_config_map(
        airflow,
        resolved_product_image,
        authentication_config,
        &rbac_sa.name_unchecked(),
        &merged_executor_config,
        &common_config.env_overrides,
        &common_config.pod_overrides,
        &rolegroup,
        &git_sync_resources,
    )?;
    cluster_resources
        .add(client, worker_pod_template_config_map)
        .await
        .with_context(|_| ApplyExecutorTemplateConfigSnafu {})?;
    Ok(())
}

/// The rolegroup [`ConfigMap`] configures the rolegroup based on the configuration given by the administrator
#[allow(clippy::too_many_arguments)]
fn build_rolegroup_config_map(
    airflow: &v1alpha1::AirflowCluster,
    resolved_product_image: &ResolvedProductImage,
    rolegroup: &RoleGroupRef<v1alpha1::AirflowCluster>,
    rolegroup_config: &HashMap<PropertyNameKind, BTreeMap<String, String>>,
    authentication_config: &AirflowClientAuthenticationDetailsResolved,
    authorization_config: &AirflowAuthorizationResolved,
    logging: &Logging<Container>,
    container: &Container,
) -> Result<ConfigMap, Error> {
    let mut config: BTreeMap<String, String> = BTreeMap::new();

    // this will call default values from AirflowClientAuthenticationDetails
    config::add_airflow_config(&mut config, authentication_config, authorization_config)
        .context(ConstructConfigSnafu)?;

    tracing::debug!(
        "Default config for {}: {:?}",
        rolegroup.object_name(),
        config
    );

    let mut file_config = rolegroup_config
        .get(&PropertyNameKind::File(AIRFLOW_CONFIG_FILENAME.to_string()))
        .cloned()
        .unwrap_or_default();

    tracing::debug!(
        "Config overrides for {}: {:?}",
        rolegroup.object_name(),
        file_config
    );

    // now add any overrides, replacing any defaults
    config.append(&mut file_config);

    tracing::debug!(
        "Merged config for {}: {:?}",
        rolegroup.object_name(),
        config
    );

    let mut config_file = Vec::new();

    // By removing the keys from `config_properties`, we avoid pasting the Python code into a Python variable as well
    // (which would be bad)
    if let Some(header) = config.remove(CONFIG_OVERRIDE_FILE_HEADER_KEY) {
        writeln!(config_file, "{}", header).context(WriteToConfigFileStringSnafu)?;
    }

    let temp_file_footer: Option<String> = config.remove(CONFIG_OVERRIDE_FILE_FOOTER_KEY);

    flask_app_config_writer::write::<AirflowConfigOptions, _, _>(
        &mut config_file,
        config.iter(),
        PYTHON_IMPORTS,
    )
    .with_context(|_| BuildRoleGroupConfigFileSnafu {
        rolegroup: rolegroup.clone(),
    })?;

    if let Some(footer) = temp_file_footer {
        writeln!(config_file, "{}", footer).context(WriteToConfigFileStringSnafu)?;
    }

    let mut cm_builder = ConfigMapBuilder::new();

    cm_builder
        .metadata(
            ObjectMetaBuilder::new()
                .name_and_namespace(airflow)
                .name(rolegroup.object_name())
                .ownerreference_from_resource(airflow, None, Some(true))
                .context(ObjectMissingMetadataForOwnerRefSnafu)?
                .with_recommended_labels(build_recommended_labels(
                    airflow,
                    AIRFLOW_CONTROLLER_NAME,
                    &resolved_product_image.app_version_label,
                    &rolegroup.role,
                    &rolegroup.role_group,
                ))
                .context(ObjectMetaSnafu)?
                .build(),
        )
        .add_data(
            AIRFLOW_CONFIG_FILENAME,
            String::from_utf8(config_file).unwrap(),
        );

    extend_config_map_with_log_config(
        rolegroup,
        logging,
        container,
        &Container::Vector,
        &mut cm_builder,
    )
    .context(InvalidLoggingConfigSnafu {
        cm_name: rolegroup.object_name(),
    })?;

    cm_builder
        .build()
        .with_context(|_| BuildRoleGroupConfigSnafu {
            rolegroup: rolegroup.clone(),
        })
}

/// The rolegroup [`Service`] is a headless service that allows direct access to the instances of a certain rolegroup
///
/// This is mostly useful for internal communication between peers, or for clients that perform client-side load balancing.
fn build_rolegroup_service(
    airflow: &v1alpha1::AirflowCluster,
    resolved_product_image: &ResolvedProductImage,
    rolegroup: &RoleGroupRef<v1alpha1::AirflowCluster>,
) -> Result<Service> {
    let ports = vec![ServicePort {
        name: Some(METRICS_PORT_NAME.into()),
        port: METRICS_PORT.into(),
        protocol: Some("TCP".to_string()),
        ..Default::default()
    }];

    let prometheus_label =
        Label::try_from(("prometheus.io/scrape", "true")).context(BuildLabelSnafu)?;

    let metadata = build_rolegroup_metadata(
        airflow,
        &resolved_product_image,
        &rolegroup,
        prometheus_label,
        format!("{name}-metrics", name = rolegroup.object_name()),
    )?;

    let service_selector_labels =
        Labels::role_group_selector(airflow, APP_NAME, &rolegroup.role, &rolegroup.role_group)
            .context(BuildLabelSnafu)?;

    let service_spec = ServiceSpec {
        // Internal communication does not need to be exposed
        type_: Some("ClusterIP".to_string()),
        cluster_ip: Some("None".to_string()),
        ports: Some(ports),
        selector: Some(service_selector_labels.into()),
        publish_not_ready_addresses: Some(true),
        ..ServiceSpec::default()
    };

    Ok(Service {
        metadata,
        spec: Some(service_spec),
        status: None,
    })
}

fn build_rolegroup_metadata(
    airflow: &v1alpha1::AirflowCluster,
    resolved_product_image: &&ResolvedProductImage,
    rolegroup: &&RoleGroupRef<v1alpha1::AirflowCluster>,
    prometheus_label: Label,
    name: String,
) -> Result<ObjectMeta, Error> {
    let metadata = ObjectMetaBuilder::new()
        .name_and_namespace(airflow)
        .name(name)
        .ownerreference_from_resource(airflow, None, Some(true))
        .context(ObjectMissingMetadataForOwnerRefSnafu)?
        .with_recommended_labels(build_recommended_labels(
            airflow,
            AIRFLOW_CONTROLLER_NAME,
            &resolved_product_image.app_version_label,
            &rolegroup.role,
            &rolegroup.role_group,
        ))
        .context(ObjectMetaSnafu)?
        .with_label(prometheus_label)
        .build();
    Ok(metadata)
}

pub fn build_group_listener(
    airflow: &v1alpha1::AirflowCluster,
    resolved_product_image: &ResolvedProductImage,
    rolegroup: &RoleGroupRef<v1alpha1::AirflowCluster>,
    listener_class: String,
    listener_group_name: String,
) -> Result<listener::v1alpha1::Listener> {
    Ok(listener::v1alpha1::Listener {
        metadata: ObjectMetaBuilder::new()
            .name_and_namespace(airflow)
            .name(listener_group_name)
            .ownerreference_from_resource(airflow, None, Some(true))
            .context(ObjectMissingMetadataForOwnerRefSnafu)?
            .with_recommended_labels(build_recommended_labels(
                airflow,
                AIRFLOW_CONTROLLER_NAME,
                &resolved_product_image.app_version_label,
                &rolegroup.role,
                &rolegroup.role_group,
            ))
            .context(ObjectMetaSnafu)?
            .build(),
        spec: listener::v1alpha1::ListenerSpec {
            class_name: Some(listener_class),
            ports: Some(listener_ports()),
            ..listener::v1alpha1::ListenerSpec::default()
        },
        status: None,
    })
}

/// We only use the http port here and intentionally omit
/// the metrics one.
fn listener_ports() -> Vec<listener::v1alpha1::ListenerPort> {
    vec![listener::v1alpha1::ListenerPort {
        name: HTTP_PORT_NAME.to_string(),
        port: HTTP_PORT.into(),
        protocol: Some("TCP".to_string()),
    }]
}

/// The rolegroup [`StatefulSet`] runs the rolegroup, as configured by the administrator.
///
/// The [`Pod`](`stackable_operator::k8s_openapi::api::core::v1::Pod`)s are accessible through the corresponding [`Service`] (from [`build_rolegroup_service`]).
#[allow(clippy::too_many_arguments)]
fn build_server_rolegroup_statefulset(
    airflow: &v1alpha1::AirflowCluster,
    resolved_product_image: &ResolvedProductImage,
    airflow_role: &AirflowRole,
    rolegroup_ref: &RoleGroupRef<v1alpha1::AirflowCluster>,
    rolegroup_config: &HashMap<PropertyNameKind, BTreeMap<String, String>>,
    authentication_config: &AirflowClientAuthenticationDetailsResolved,
    authorization_config: &AirflowAuthorizationResolved,
    service_account: &ServiceAccount,
    merged_airflow_config: &AirflowConfig,
    executor: &AirflowExecutor,
    git_sync_resources: &git_sync::v1alpha1::GitSyncResources,
) -> Result<StatefulSet> {
    let binding = airflow.get_role(airflow_role);
    let role = binding.as_ref().context(NoAirflowRoleSnafu)?;

    let rolegroup = role.role_groups.get(&rolegroup_ref.role_group);

    let mut pb = PodBuilder::new();
    let recommended_object_labels = build_recommended_labels(
        airflow,
        AIRFLOW_CONTROLLER_NAME,
        &resolved_product_image.app_version_label,
        &rolegroup_ref.role,
        &rolegroup_ref.role_group,
    );
    // Used for PVC templates that cannot be modified once they are deployed
    let unversioned_recommended_labels = Labels::recommended(build_recommended_labels(
        airflow,
        AIRFLOW_CONTROLLER_NAME,
        // A version value is required, and we do want to use the "recommended" format for the other desired labels
        "none",
        &rolegroup_ref.role,
        &rolegroup_ref.role_group,
    ))
    .context(LabelBuildSnafu)?;

    let pb_metadata = ObjectMetaBuilder::new()
        .with_recommended_labels(recommended_object_labels)
        .context(ObjectMetaSnafu)?
        .with_annotation(
            Annotation::try_from((
                "kubectl.kubernetes.io/default-container",
                format!("{}", Container::Airflow),
            ))
            .unwrap(),
        )
        .build();

    pb.metadata(pb_metadata)
        .image_pull_secrets_from_product_image(resolved_product_image)
        .affinity(&merged_airflow_config.affinity)
        .service_account_name(service_account.name_any())
        .security_context(
            PodSecurityContextBuilder::new()
                .run_as_user(AIRFLOW_UID)
                .run_as_group(0)
                .fs_group(1000)
                .build(),
        );

    let mut airflow_container = ContainerBuilder::new(&Container::Airflow.to_string())
        .context(InvalidContainerNameSnafu)?;

    add_authentication_volumes_and_volume_mounts(
        authentication_config,
        &mut airflow_container,
        &mut pb,
    )?;

    add_airflow_graceful_shutdown_config(merged_airflow_config, &mut pb)
        .context(GracefulShutdownSnafu)?;

    let mut airflow_container_args = Vec::new();
    airflow_container_args.extend(airflow_role.get_commands(authentication_config));

    airflow_container
        .image_from_product_image(resolved_product_image)
        .resources(merged_airflow_config.resources.clone().into())
        .command(vec![
            "/bin/bash".to_string(),
            "-x".to_string(),
            "-euo".to_string(),
            "pipefail".to_string(),
            "-c".to_string(),
        ])
        .args(vec![airflow_container_args.join("\n")]);

    airflow_container.add_env_vars(
        env_vars::build_airflow_statefulset_envs(
            airflow,
            airflow_role,
            rolegroup_config,
            executor,
            authentication_config,
            authorization_config,
            git_sync_resources,
        )
        .context(BuildStatefulsetEnvVarsSnafu)?,
    );

    let volume_mounts = airflow.volume_mounts();
    airflow_container
        .add_volume_mounts(volume_mounts)
        .context(AddVolumeMountSnafu)?;
    airflow_container
        .add_volume_mount(CONFIG_VOLUME_NAME, CONFIG_PATH)
        .context(AddVolumeMountSnafu)?;
    airflow_container
        .add_volume_mount(LOG_CONFIG_VOLUME_NAME, LOG_CONFIG_DIR)
        .context(AddVolumeMountSnafu)?;
    airflow_container
        .add_volume_mount(LOG_VOLUME_NAME, STACKABLE_LOG_DIR)
        .context(AddVolumeMountSnafu)?;

    if let AirflowExecutor::KubernetesExecutor { .. } = executor {
        airflow_container
            .add_volume_mount(TEMPLATE_VOLUME_NAME, TEMPLATE_LOCATION)
            .context(AddVolumeMountSnafu)?;
    }

    // for roles with an http endpoint
    if let Some(http_port) = airflow_role.get_http_port() {
        let probe = Probe {
            tcp_socket: Some(TCPSocketAction {
                port: IntOrString::Int(http_port.into()),
                ..TCPSocketAction::default()
            }),
            initial_delay_seconds: Some(60),
            period_seconds: Some(10),
            failure_threshold: Some(6),
            ..Probe::default()
        };
        airflow_container.readiness_probe(probe.clone());
        airflow_container.liveness_probe(probe);
        airflow_container.add_container_port(HTTP_PORT_NAME, http_port.into());
    }

    let mut pvcs: Option<Vec<PersistentVolumeClaim>> = None;

    if let Some(listener_group_name) = airflow.group_listener_name(airflow_role, rolegroup_ref) {
        // Listener endpoints for the Webserver role will use persistent volumes
        // so that load balancers can hard-code the target addresses. This will
        // be the case even when no class is set (and the value defaults to
        // cluster-internal) as the address should still be consistent.
        let pvc = ListenerOperatorVolumeSourceBuilder::new(
            &ListenerReference::ListenerName(listener_group_name),
            &unversioned_recommended_labels,
        )
        .context(BuildListenerVolumeSnafu)?
        .build_pvc(LISTENER_VOLUME_NAME.to_string())
        .context(BuildListenerVolumeSnafu)?;
        pvcs = Some(vec![pvc]);

        airflow_container
            .add_volume_mount(LISTENER_VOLUME_NAME, LISTENER_VOLUME_DIR)
            .context(AddVolumeMountSnafu)?;
    }

    // If the DAG is modularized we may encounter a timing issue whereby the celery worker
    // has started *before* all modules referenced by the DAG have been fetched by gitsync
    // and registered. This will result in ModuleNotFoundError errors. This can be avoided
    // by running a one-off git-sync process in an init-container so that all DAG
    // dependencies are fully loaded. The sidecar git-sync is then used for regular updates.
    let use_git_sync_init_containers = matches!(executor, AirflowExecutor::CeleryExecutor { .. });
    add_git_sync_resources(
        &mut pb,
        &mut airflow_container,
        git_sync_resources,
        true,
        use_git_sync_init_containers,
    )?;

    pb.add_container(airflow_container.build());

    let metrics_container = ContainerBuilder::new("metrics")
        .context(InvalidContainerNameSnafu)?
        .image_from_product_image(resolved_product_image)
        .command(vec![
            "/bin/bash".to_string(),
            "-x".to_string(),
            "-euo".to_string(),
            "pipefail".to_string(),
            "-c".to_string(),
        ])
        .args(vec![
            [
                COMMON_BASH_TRAP_FUNCTIONS.to_string(),
                "prepare_signal_handlers".to_string(),
                "/stackable/statsd_exporter &".to_string(),
                "wait_for_termination $!".to_string(),
            ]
            .join("\n"),
        ])
        .add_container_port(METRICS_PORT_NAME, METRICS_PORT.into())
        .resources(
            ResourceRequirementsBuilder::new()
                .with_cpu_request("100m")
                .with_cpu_limit("200m")
                .with_memory_request("64Mi")
                .with_memory_limit("64Mi")
                .build(),
        )
        .build();
    pb.add_container(metrics_container);

    pb.add_volumes(airflow.volumes().clone())
        .context(AddVolumeSnafu)?;
    pb.add_volumes(controller_commons::create_volumes(
        &rolegroup_ref.object_name(),
        merged_airflow_config
            .logging
            .containers
            .get(&Container::Airflow),
    ))
    .context(AddVolumeSnafu)?;

    if let AirflowExecutor::KubernetesExecutor { .. } = executor {
        pb.add_volume(
            VolumeBuilder::new(TEMPLATE_VOLUME_NAME)
                .with_config_map(TEMPLATE_CONFIGMAP_NAME)
                .build(),
        )
        .context(AddVolumeSnafu)?;
    }

    if merged_airflow_config.logging.enable_vector_agent {
        match &airflow
            .spec
            .cluster_config
            .vector_aggregator_config_map_name
        {
            Some(vector_aggregator_config_map_name) => {
                pb.add_container(build_logging_container(
                    resolved_product_image,
                    merged_airflow_config
                        .logging
                        .containers
                        .get(&Container::Vector),
                    vector_aggregator_config_map_name,
                )?);
            }
            None => {
                VectorAggregatorConfigMapMissingSnafu.fail()?;
            }
        }
    }
    let mut pod_template = pb.build_template();
    pod_template.merge_from(role.config.pod_overrides.clone());
    if let Some(rolegroup) = rolegroup {
        pod_template.merge_from(rolegroup.config.pod_overrides.clone());
    }

    let restarter_label =
        Label::try_from(("restarter.stackable.tech/enabled", "true")).context(BuildLabelSnafu)?;

    let metadata = build_rolegroup_metadata(
        airflow,
        &resolved_product_image,
        &rolegroup_ref,
        restarter_label,
        rolegroup_ref.object_name(),
    )?;

    let statefulset_match_labels = Labels::role_group_selector(
        airflow,
        APP_NAME,
        &rolegroup_ref.role,
        &rolegroup_ref.role_group,
    )
    .context(BuildLabelSnafu)?;

    let statefulset_spec = StatefulSetSpec {
        pod_management_policy: Some(
            match airflow_role {
                AirflowRole::Scheduler => {
                    "OrderedReady" // Scheduler pods should start after another, since part of their startup phase is initializing the database, see crd/src/lib.rs
                }
                AirflowRole::Webserver | AirflowRole::Worker => "Parallel",
            }
            .to_string(),
        ),
        replicas: rolegroup.and_then(|rg| rg.replicas).map(i32::from),
        selector: LabelSelector {
            match_labels: Some(statefulset_match_labels.into()),
            ..LabelSelector::default()
        },
<<<<<<< HEAD
        service_name: format!("{name}-metrics", name = rolegroup_ref.object_name()),
=======
        service_name: Some(rolegroup_ref.object_name()),
>>>>>>> ab05674f
        template: pod_template,
        volume_claim_templates: pvcs,
        ..StatefulSetSpec::default()
    };

    Ok(StatefulSet {
        metadata,
        spec: Some(statefulset_spec),
        status: None,
    })
}

fn build_logging_container(
    resolved_product_image: &ResolvedProductImage,
    log_config: Option<&ContainerLogConfig>,
    vector_aggregator_config_map_name: &str,
) -> Result<k8s_openapi::api::core::v1::Container> {
    product_logging::framework::vector_container(
        resolved_product_image,
        CONFIG_VOLUME_NAME,
        LOG_VOLUME_NAME,
        log_config,
        ResourceRequirementsBuilder::new()
            .with_cpu_request("250m")
            .with_cpu_limit("500m")
            .with_memory_request("128Mi")
            .with_memory_limit("128Mi")
            .build(),
        vector_aggregator_config_map_name,
    )
    .context(ConfigureLoggingSnafu)
}

#[allow(clippy::too_many_arguments)]
fn build_executor_template_config_map(
    airflow: &v1alpha1::AirflowCluster,
    resolved_product_image: &ResolvedProductImage,
    authentication_config: &AirflowClientAuthenticationDetailsResolved,
    sa_name: &str,
    merged_executor_config: &ExecutorConfig,
    env_overrides: &HashMap<String, String>,
    pod_overrides: &PodTemplateSpec,
    rolegroup_ref: &RoleGroupRef<v1alpha1::AirflowCluster>,
    git_sync_resources: &git_sync::v1alpha1::GitSyncResources,
) -> Result<ConfigMap> {
    let mut pb = PodBuilder::new();
    let pb_metadata = ObjectMetaBuilder::new()
        .with_recommended_labels(build_recommended_labels(
            airflow,
            AIRFLOW_CONTROLLER_NAME,
            &resolved_product_image.app_version_label,
            "executor",
            "executor-template",
        ))
        .context(ObjectMetaSnafu)?
        .build();

    pb.metadata(pb_metadata)
        .image_pull_secrets_from_product_image(resolved_product_image)
        .affinity(&merged_executor_config.affinity)
        .service_account_name(sa_name)
        .restart_policy("Never")
        .security_context(
            PodSecurityContextBuilder::new()
                .run_as_user(AIRFLOW_UID)
                .run_as_group(0)
                .fs_group(1000)
                .build(),
        );

    add_executor_graceful_shutdown_config(merged_executor_config, &mut pb)
        .context(GracefulShutdownSnafu)?;

    // N.B. this "base" name is an airflow requirement and should not be changed!
    // See https://airflow.apache.org/docs/apache-airflow-providers-cncf-kubernetes/8.4.0/kubernetes_executor.html#base-image
    let mut airflow_container =
        ContainerBuilder::new(&Container::Base.to_string()).context(InvalidContainerNameSnafu)?;

    // Works too, had been changed
    add_authentication_volumes_and_volume_mounts(
        authentication_config,
        &mut airflow_container,
        &mut pb,
    )?;
    airflow_container
        .image_from_product_image(resolved_product_image)
        .resources(merged_executor_config.resources.clone().into())
        .add_env_vars(build_airflow_template_envs(
            airflow,
            env_overrides,
            merged_executor_config,
            git_sync_resources,
        ))
        .add_volume_mounts(airflow.volume_mounts())
        .context(AddVolumeMountSnafu)?
        .add_volume_mount(CONFIG_VOLUME_NAME, CONFIG_PATH)
        .context(AddVolumeMountSnafu)?
        .add_volume_mount(LOG_CONFIG_VOLUME_NAME, LOG_CONFIG_DIR)
        .context(AddVolumeMountSnafu)?
        .add_volume_mount(LOG_VOLUME_NAME, STACKABLE_LOG_DIR)
        .context(AddVolumeMountSnafu)?;

    add_git_sync_resources(
        &mut pb,
        &mut airflow_container,
        git_sync_resources,
        false,
        true,
    )?;

    pb.add_container(airflow_container.build());
    pb.add_volumes(airflow.volumes().clone())
        .context(AddVolumeSnafu)?;
    pb.add_volumes(controller_commons::create_volumes(
        &rolegroup_ref.object_name(),
        merged_executor_config
            .logging
            .containers
            .get(&Container::Airflow),
    ))
    .context(AddVolumeSnafu)?;

    if merged_executor_config.logging.enable_vector_agent {
        match &airflow
            .spec
            .cluster_config
            .vector_aggregator_config_map_name
        {
            Some(vector_aggregator_config_map_name) => {
                pb.add_container(build_logging_container(
                    resolved_product_image,
                    merged_executor_config
                        .logging
                        .containers
                        .get(&Container::Vector),
                    vector_aggregator_config_map_name,
                )?);
            }
            None => {
                VectorAggregatorConfigMapMissingSnafu.fail()?;
            }
        }
    }

    let mut pod_template = pb.build_template();
    pod_template.merge_from(pod_overrides.clone());

    let mut cm_builder = ConfigMapBuilder::new();

    let restarter_label =
        Label::try_from(("restarter.stackable.tech/enabled", "true")).context(BuildLabelSnafu)?;

    cm_builder
        .metadata(
            ObjectMetaBuilder::new()
                .name_and_namespace(airflow)
                .name(TEMPLATE_CONFIGMAP_NAME)
                .ownerreference_from_resource(airflow, None, Some(true))
                .context(ObjectMissingMetadataForOwnerRefSnafu)?
                .with_recommended_labels(build_recommended_labels(
                    airflow,
                    AIRFLOW_CONTROLLER_NAME,
                    &resolved_product_image.app_version_label,
                    "executor",
                    "executor-template",
                ))
                .context(ObjectMetaSnafu)?
                .with_label(restarter_label)
                .build(),
        )
        .add_data(
            TEMPLATE_NAME,
            serde_yaml::to_string(&pod_template).context(PodTemplateSerdeSnafu)?,
        );

    cm_builder.build().context(PodTemplateConfigMapSnafu)
}

pub fn error_policy(
    _obj: Arc<DeserializeGuard<v1alpha1::AirflowCluster>>,
    error: &Error,
    _ctx: Arc<Ctx>,
) -> Action {
    match error {
        // root object is invalid, will be requeued when modified anyway
        Error::InvalidAirflowCluster { .. } => Action::await_change(),

        _ => Action::requeue(*Duration::from_secs(10)),
    }
}
// I want to add secret volumes right here

fn add_authentication_volumes_and_volume_mounts(
    authentication_config: &AirflowClientAuthenticationDetailsResolved,
    cb: &mut ContainerBuilder,
    pb: &mut PodBuilder,
) -> Result<()> {
    // Different authentication entries can reference the same secret
    // class or TLS certificate. It must be ensured that the volumes
    // and volume mounts are only added once in such a case.

    let mut ldap_authentication_providers = BTreeSet::new();
    let mut tls_client_credentials = BTreeSet::new();

    for auth_class_resolved in &authentication_config.authentication_classes_resolved {
        match auth_class_resolved {
            AirflowAuthenticationClassResolved::Ldap { provider } => {
                ldap_authentication_providers.insert(provider);
            }
            AirflowAuthenticationClassResolved::Oidc { provider, .. } => {
                tls_client_credentials.insert(&provider.tls);
            }
        }
    }

    for provider in ldap_authentication_providers {
        provider
            .add_volumes_and_mounts(pb, vec![cb])
            .context(AddLdapVolumesAndVolumeMountsSnafu)?;
    }

    for tls in tls_client_credentials {
        tls.add_volumes_and_mounts(pb, vec![cb])
            .context(AddTlsVolumesAndVolumeMountsSnafu)?;
    }
    Ok(())
}

fn add_git_sync_resources(
    pb: &mut PodBuilder,
    cb: &mut ContainerBuilder,
    git_sync_resources: &git_sync::v1alpha1::GitSyncResources,
    add_sidecar_containers: bool,
    add_init_containers: bool,
) -> Result<()> {
    if add_sidecar_containers {
        for container in git_sync_resources.git_sync_containers.iter().cloned() {
            pb.add_container(container);
        }
    }
    if add_init_containers {
        for container in git_sync_resources.git_sync_init_containers.iter().cloned() {
            pb.add_init_container(container);
        }
    }
    pb.add_volumes(git_sync_resources.git_content_volumes.to_owned())
        .context(AddVolumeSnafu)?;
    cb.add_volume_mounts(git_sync_resources.git_content_volume_mounts.to_owned())
        .context(AddVolumeMountSnafu)?;

    Ok(())
}<|MERGE_RESOLUTION|>--- conflicted
+++ resolved
@@ -1170,11 +1170,7 @@
             match_labels: Some(statefulset_match_labels.into()),
             ..LabelSelector::default()
         },
-<<<<<<< HEAD
-        service_name: format!("{name}-metrics", name = rolegroup_ref.object_name()),
-=======
-        service_name: Some(rolegroup_ref.object_name()),
->>>>>>> ab05674f
+        service_name: Some(format!("{name}-metrics", name = rolegroup_ref.object_name())),
         template: pod_template,
         volume_claim_templates: pvcs,
         ..StatefulSetSpec::default()
