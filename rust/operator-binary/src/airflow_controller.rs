--- conflicted
+++ resolved
@@ -13,16 +13,11 @@
 };
 use snafu::{OptionExt, ResultExt, Snafu};
 use stackable_airflow_crd::{
-<<<<<<< HEAD
     authentication::AirflowAuthenticationClassResolved, git_sync::GitSync,
 };
 use stackable_airflow_crd::{
     authentication::AirflowClientAuthenticationDetailsResolved, build_recommended_labels,
     AirflowCluster, AirflowClusterStatus, AirflowConfig, AirflowConfigFragment,
-=======
-    authentication::AirflowAuthenticationConfigResolved, build_recommended_labels,
-    git_sync::GitSync, AirflowCluster, AirflowClusterStatus, AirflowConfig, AirflowConfigFragment,
->>>>>>> e22b08d5
     AirflowConfigOptions, AirflowExecutor, AirflowRole, Container, ExecutorConfig,
     ExecutorConfigFragment, AIRFLOW_CONFIG_FILENAME, AIRFLOW_UID, APP_NAME, CONFIG_PATH,
     GIT_CONTENT, GIT_ROOT, GIT_SYNC_NAME, LOG_CONFIG_DIR, OPERATOR_NAME, STACKABLE_LOG_DIR,
@@ -82,15 +77,12 @@
     time::Duration,
     utils::COMMON_BASH_TRAP_FUNCTIONS,
 };
-<<<<<<< HEAD
 use std::{
     collections::{BTreeMap, BTreeSet, HashMap},
     io::Write,
     str::FromStr,
     sync::Arc,
 };
-=======
->>>>>>> e22b08d5
 use strum::{EnumDiscriminants, IntoEnumIterator, IntoStaticStr};
 
 use crate::{
@@ -309,16 +301,6 @@
     ))]
     WriteToConfigFileString { source: std::io::Error },
 
-<<<<<<< HEAD
-    #[snafu(display("failed to add TLS Volumes and VolumeMounts"))]
-    AddTlsVolumesAndVolumeMounts {
-        source: stackable_operator::commons::tls_verification::TlsClientDetailsError,
-    },
-
-    #[snafu(display("failed to add LDAP Volumes and VolumeMounts"))]
-    AddLdapVolumesAndVolumeMounts {
-        source: stackable_operator::commons::authentication::ldap::Error,
-=======
     #[snafu(display("failed to configure logging"))]
     ConfigureLogging { source: LoggingError },
 
@@ -333,7 +315,6 @@
     #[snafu(display("AirflowCluster object is invalid"))]
     InvalidAirflowCluster {
         source: error_boundary::InvalidObject,
->>>>>>> e22b08d5
     },
 }
 
@@ -1181,14 +1162,6 @@
             merged_executor_config,
         ))
         .add_volume_mounts(airflow.volume_mounts())
-<<<<<<< HEAD
-        .unwrap()
-        .add_volume_mount(CONFIG_VOLUME_NAME, CONFIG_PATH)
-        .unwrap()
-        .add_volume_mount(LOG_CONFIG_VOLUME_NAME, LOG_CONFIG_DIR)
-        .unwrap()
-        .add_volume_mount(LOG_VOLUME_NAME, STACKABLE_LOG_DIR);
-=======
         .context(AddVolumeMountSnafu)?
         .add_volume_mount(CONFIG_VOLUME_NAME, CONFIG_PATH)
         .context(AddVolumeMountSnafu)?
@@ -1196,7 +1169,6 @@
         .context(AddVolumeMountSnafu)?
         .add_volume_mount(LOG_VOLUME_NAME, STACKABLE_LOG_DIR)
         .context(AddVolumeMountSnafu)?;
->>>>>>> e22b08d5
 
     pb.add_container(airflow_container.build());
     pb.add_volumes(airflow.volumes().clone())
@@ -1293,15 +1265,9 @@
         ])
         .args(vec![gitsync.get_args(one_time).join("\n")])
         .add_volume_mount(GIT_CONTENT, GIT_ROOT)
-<<<<<<< HEAD
-        .unwrap()
-        .add_volume_mounts(volume_mounts)
-        .unwrap()
-=======
         .context(AddVolumeMountSnafu)?
         .add_volume_mounts(volume_mounts)
         .context(AddVolumeMountSnafu)?
->>>>>>> e22b08d5
         .resources(
             ResourceRequirementsBuilder::new()
                 .with_cpu_request("100m")
@@ -1333,7 +1299,6 @@
     cb: &mut ContainerBuilder,
     pb: &mut PodBuilder,
 ) -> Result<()> {
-<<<<<<< HEAD
     // Different authentication entries can reference the same secret
     // class or TLS certificate. It must be ensured that the volumes
     // and volume mounts are only added once in such a case.
@@ -1348,22 +1313,6 @@
             }
             AirflowAuthenticationClassResolved::Oidc { provider, oidc } => {
                 tls_client_credentials.insert(&provider.tls);
-=======
-    // TODO: Currently there can be only one AuthenticationClass due to FlaskAppBuilder restrictions.
-    //    Needs adaptation once FAB and airflow support multiple auth methods.
-    // The checks for max one AuthenticationClass and the provider are done in crd/src/authentication.rs
-    for config in authentication_config {
-        if let Some(auth_class) = &config.authentication_class {
-            match &auth_class.spec.provider {
-                AuthenticationClassProvider::Ldap(ldap) => {
-                    ldap.add_volumes_and_mounts(pb, vec![cb])
-                        .context(VolumeAndMountsSnafu)?;
-                }
-                AuthenticationClassProvider::Tls(_)
-                | AuthenticationClassProvider::Oidc(_)
-                | AuthenticationClassProvider::Static(_)
-                | AuthenticationClassProvider::Kerberos(_) => {}
->>>>>>> e22b08d5
             }
         }
     }
