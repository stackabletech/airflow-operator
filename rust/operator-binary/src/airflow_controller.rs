--- conflicted
+++ resolved
@@ -19,7 +19,7 @@
         configmap::ConfigMapBuilder,
         meta::ObjectMetaBuilder,
         pod::{
-<<<<<<< HEAD
+            PodBuilder,
             container::ContainerBuilder,
             resources::ResourceRequirementsBuilder,
             security::PodSecurityContextBuilder,
@@ -27,11 +27,6 @@
                 ListenerOperatorVolumeSourceBuilder, ListenerOperatorVolumeSourceBuilderError,
                 ListenerReference, VolumeBuilder,
             },
-            PodBuilder,
-=======
-            PodBuilder, container::ContainerBuilder, resources::ResourceRequirementsBuilder,
-            security::PodSecurityContextBuilder, volume::VolumeBuilder,
->>>>>>> 5886b3a2
         },
     },
     cluster_resources::{ClusterResourceApplyStrategy, ClusterResources},
@@ -88,24 +83,16 @@
     crd::{
         self, AIRFLOW_CONFIG_FILENAME, AIRFLOW_UID, APP_NAME, AirflowClusterStatus, AirflowConfig,
         AirflowConfigOptions, AirflowExecutor, AirflowRole, CONFIG_PATH, Container, ExecutorConfig,
-        ExecutorConfigFragment, LOG_CONFIG_DIR, OPERATOR_NAME, STACKABLE_LOG_DIR,
-        TEMPLATE_CONFIGMAP_NAME, TEMPLATE_LOCATION, TEMPLATE_NAME, TEMPLATE_VOLUME_NAME,
+        ExecutorConfigFragment, LISTENER_VOLUME_DIR, LISTENER_VOLUME_NAME, LOG_CONFIG_DIR,
+        OPERATOR_NAME, STACKABLE_LOG_DIR, TEMPLATE_CONFIGMAP_NAME, TEMPLATE_LOCATION,
+        TEMPLATE_NAME, TEMPLATE_VOLUME_NAME,
         authentication::{
             AirflowAuthenticationClassResolved, AirflowClientAuthenticationDetailsResolved,
         },
         authorization::AirflowAuthorizationResolved,
         build_recommended_labels,
-<<<<<<< HEAD
-        git_sync::{GitSync, GIT_SYNC_CONTENT, GIT_SYNC_NAME, GIT_SYNC_ROOT},
-        v1alpha1, AirflowClusterStatus, AirflowConfig, AirflowConfigOptions, AirflowExecutor,
-        AirflowRole, Container, ExecutorConfig, ExecutorConfigFragment, AIRFLOW_CONFIG_FILENAME,
-        AIRFLOW_UID, APP_NAME, CONFIG_PATH, LISTENER_VOLUME_DIR, LISTENER_VOLUME_NAME,
-        LOG_CONFIG_DIR, OPERATOR_NAME, STACKABLE_LOG_DIR, TEMPLATE_CONFIGMAP_NAME,
-        TEMPLATE_LOCATION, TEMPLATE_NAME, TEMPLATE_VOLUME_NAME,
-=======
         git_sync::{GIT_SYNC_CONTENT, GIT_SYNC_NAME, GIT_SYNC_ROOT, GitSync},
         v1alpha1,
->>>>>>> 5886b3a2
     },
     env_vars::{
         self, build_airflow_template_envs, build_gitsync_statefulset_envs, build_gitsync_template,
