--- conflicted
+++ resolved
@@ -391,23 +391,22 @@
                 &rbac_sa.name_unchecked(),
                 &config,
             )?;
-<<<<<<< HEAD
+
             ss_cond_builder.add(
                 cluster_resources
-                    .add(client, &rg_statefulset)
+                    .add(client, rg_statefulset.clone())
                     .await
                     .context(ApplyRoleGroupStatefulSetSnafu {
                         rolegroup: rolegroup.clone(),
                     })?,
             );
-=======
+
             cluster_resources
                 .add(client, rg_statefulset)
                 .await
                 .context(ApplyRoleGroupStatefulSetSnafu {
                     rolegroup: rolegroup.clone(),
                 })?;
->>>>>>> 909bad5c
         }
     }
 
