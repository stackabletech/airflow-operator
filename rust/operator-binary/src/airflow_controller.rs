--- conflicted
+++ resolved
@@ -4,11 +4,8 @@
 
 use snafu::{OptionExt, ResultExt, Snafu};
 use stackable_airflow_crd::airflowdb::{AirflowDB, AirflowDBStatusCondition};
-<<<<<<< HEAD
-use stackable_airflow_crd::{AirflowCluster, AirflowConfig, AirflowRole, APP_NAME};
 use stackable_operator::k8s_openapi::api::core::v1::ServiceAccount;
 use stackable_operator::k8s_openapi::api::rbac::v1::{RoleBinding, RoleRef, Subject};
-=======
 use stackable_airflow_crd::{
     AirflowCluster, AirflowConfig, AirflowConfigOptions, AirflowRole, AIRFLOW_CONFIG_FILENAME,
     APP_NAME, CONFIG_PATH,
@@ -19,7 +16,6 @@
 use stackable_operator::k8s_openapi::api::core::v1::{ConfigMap, Volume};
 use stackable_operator::product_config::flask_app_config_writer;
 use stackable_operator::product_config::flask_app_config_writer::FlaskAppConfigWriterError;
->>>>>>> 6c9cfe92
 use stackable_operator::{
     builder::{ContainerBuilder, ObjectMetaBuilder, PodBuilder, PodSecurityContextBuilder},
     commons::{
@@ -57,12 +53,9 @@
 const METRICS_PORT_NAME: &str = "metrics";
 const METRICS_PORT: i32 = 9102;
 
-<<<<<<< HEAD
 const SERVICE_ACCOUNT: &str = "airflow-serviceaccount";
-=======
 pub const SECRETS_DIR: &str = "/stackable/secrets/";
 pub const CERTS_DIR: &str = "/stackable/certificates/";
->>>>>>> 6c9cfe92
 
 pub struct Ctx {
     pub client: stackable_operator::client::Client,
@@ -122,7 +115,6 @@
     AirflowDBRetrieval {
         source: stackable_operator::error::Error,
     },
-<<<<<<< HEAD
     #[snafu(display("failed to create RBAC service account: {source}"))]
     ApplyServiceAccount {
         source: stackable_operator::error::Error,
@@ -131,7 +123,6 @@
     ApplyRoleBinding {
         source: stackable_operator::error::Error,
     },
-=======
     #[snafu(display("failed to retrieve AuthenticationClass {authentication_class}"))]
     AuthenticationClassRetrieval {
         source: stackable_operator::error::Error,
@@ -157,7 +148,6 @@
     },
     #[snafu(display("Airflow db {airflow_db} initialization failed, not starting airflow"))]
     AirflowDBFailed { airflow_db: ObjectRef<AirflowDB> },
->>>>>>> 6c9cfe92
 }
 
 type Result<T, E = Error> = std::result::Result<T, E>;
@@ -235,7 +225,6 @@
     )
     .context(InvalidProductConfigSnafu)?;
 
-<<<<<<< HEAD
     let (rbac_sa, rbac_rolebinding) = build_zk_rbac_resources(&airflow)?;
     client
         .apply_patch(FIELD_MANAGER_SCOPE, &rbac_sa, &rbac_sa)
@@ -245,7 +234,7 @@
         .apply_patch(FIELD_MANAGER_SCOPE, &rbac_rolebinding, &rbac_rolebinding)
         .await
         .with_context(|_| ApplyRoleBindingSnafu)?;
-=======
+
     let authentication_class = match &airflow.spec.authentication_config {
         Some(authentication_config) => {
             match &authentication_config.authentication_class {
@@ -268,7 +257,6 @@
         }
         None => None,
     };
->>>>>>> 6c9cfe92
 
     for (role_name, role_config) in validated_role_config.iter() {
         // some roles will only run "internally" and do not need to be created as services
@@ -738,7 +726,6 @@
     Action::requeue(Duration::from_secs(5))
 }
 
-<<<<<<< HEAD
 pub fn build_zk_rbac_resources(airflow: &AirflowCluster) -> Result<(ServiceAccount, RoleBinding)> {
     let service_account = ServiceAccount {
         metadata: ObjectMetaBuilder::new()
@@ -769,7 +756,8 @@
     };
 
     Ok((service_account, role_binding))
-=======
+}
+
 fn add_authentication_volumes_and_volume_mounts(
     authentication_class: &AuthenticationClass,
     cb: &mut ContainerBuilder,
@@ -845,5 +833,4 @@
     VolumeBuilder::new(volume_name)
         .ephemeral(secret_operator_volume_source_builder.build())
         .build()
->>>>>>> 6c9cfe92
 }