//! Ensures that `Pod`s are configured and running for each [`AirflowCluster`]
use std::{
    collections::{BTreeMap, HashMap},
    io::Write,
    str::FromStr,
    sync::Arc,
};

use product_config::{
    flask_app_config_writer::{self, FlaskAppConfigWriterError},
    types::PropertyNameKind,
    ProductConfigManager,
};
use snafu::{OptionExt, ResultExt, Snafu};
use stackable_airflow_crd::{
    authentication::AirflowAuthenticationConfigResolved, build_recommended_labels,
    git_sync::GitSync, AirflowCluster, AirflowClusterStatus, AirflowConfig, AirflowConfigFragment,
    AirflowConfigOptions, AirflowExecutor, AirflowRole, Container, ExecutorConfig,
    ExecutorConfigFragment, AIRFLOW_CONFIG_FILENAME, AIRFLOW_UID, APP_NAME, CONFIG_PATH,
    GIT_CONTENT, GIT_ROOT, GIT_SYNC_NAME, LOG_CONFIG_DIR, OPERATOR_NAME, STACKABLE_LOG_DIR,
    TEMPLATE_CONFIGMAP_NAME, TEMPLATE_LOCATION, TEMPLATE_NAME, TEMPLATE_VOLUME_NAME,
};
use stackable_operator::{
    builder::{
        self,
        configmap::ConfigMapBuilder,
        meta::ObjectMetaBuilder,
        pod::{
            container::ContainerBuilder, resources::ResourceRequirementsBuilder,
            security::PodSecurityContextBuilder, volume::VolumeBuilder, PodBuilder,
        },
    },
    cluster_resources::{ClusterResourceApplyStrategy, ClusterResources},
    commons::{
        authentication::{ldap, AuthenticationClass, AuthenticationClassProvider},
        product_image_selection::ResolvedProductImage,
        rbac::build_rbac_resources,
    },
    config::fragment::ValidationError,
    k8s_openapi::{
        self,
        api::{
            apps::v1::{StatefulSet, StatefulSetSpec},
            core::v1::{
                ConfigMap, EmptyDirVolumeSource, EnvVar, PodTemplateSpec, Probe, Service,
                ServicePort, ServiceSpec, TCPSocketAction, VolumeMount,
            },
        },
        apimachinery::pkg::{apis::meta::v1::LabelSelector, util::intstr::IntOrString},
        DeepMerge,
    },
    kube::{
<<<<<<< HEAD
        api::ObjectMeta,
=======
        core::{error_boundary, DeserializeGuard},
>>>>>>> 4b8f2db4
        runtime::{controller::Action, reflector::ObjectRef},
        Resource, ResourceExt,
    },
    kvp::{Label, LabelError, Labels},
    logging::controller::ReconcilerError,
    product_config_utils::{
        transform_all_roles_to_config, validate_all_roles_and_groups_config,
        CONFIG_OVERRIDE_FILE_FOOTER_KEY, CONFIG_OVERRIDE_FILE_HEADER_KEY,
    },
    product_logging::{
        self,
        framework::LoggingError,
        spec::{ContainerLogConfig, Logging},
    },
    role_utils::{CommonConfiguration, GenericRoleConfig, RoleGroupRef},
    status::condition::{
        compute_conditions, operations::ClusterOperationsConditionBuilder,
        statefulset::StatefulSetConditionBuilder,
    },
    time::Duration,
    utils::COMMON_BASH_TRAP_FUNCTIONS,
};
use strum::{EnumDiscriminants, IntoEnumIterator, IntoStaticStr};

use crate::{
    config::{self, PYTHON_IMPORTS},
    controller_commons::{self, CONFIG_VOLUME_NAME, LOG_CONFIG_VOLUME_NAME, LOG_VOLUME_NAME},
    env_vars::{
        self, build_airflow_template_envs, build_gitsync_statefulset_envs, build_gitsync_template,
    },
    operations::{
        graceful_shutdown::{
            add_airflow_graceful_shutdown_config, add_executor_graceful_shutdown_config,
        },
        pdb::add_pdbs,
    },
    product_logging::{extend_config_map_with_log_config, resolve_vector_aggregator_address},
};

pub const AIRFLOW_CONTROLLER_NAME: &str = "airflowcluster";
pub const DOCKER_IMAGE_BASE_NAME: &str = "airflow";

const METRICS_PORT_NAME: &str = "metrics";
const METRICS_PORT: i32 = 9102;

pub struct Ctx {
    pub client: stackable_operator::client::Client,
    pub product_config: ProductConfigManager,
}

#[derive(Snafu, Debug, EnumDiscriminants)]
#[strum_discriminants(derive(IntoStaticStr))]
#[allow(clippy::enum_variant_names)]
pub enum Error {
    #[snafu(display("object has no namespace"))]
    ObjectHasNoNamespace,

    #[snafu(display("object defines no airflow config role"))]
    NoAirflowRole,

    #[snafu(display("failed to apply global Service"))]
    ApplyRoleService {
        source: stackable_operator::cluster_resources::Error,
    },

    #[snafu(display("failed to apply Service for {rolegroup}"))]
    ApplyRoleGroupService {
        source: stackable_operator::cluster_resources::Error,
        rolegroup: RoleGroupRef<AirflowCluster>,
    },

    #[snafu(display("failed to apply ConfigMap for {rolegroup}"))]
    ApplyRoleGroupConfig {
        source: stackable_operator::cluster_resources::Error,
        rolegroup: RoleGroupRef<AirflowCluster>,
    },

    #[snafu(display("failed to apply StatefulSet for {rolegroup}"))]
    ApplyRoleGroupStatefulSet {
        source: stackable_operator::cluster_resources::Error,
        rolegroup: RoleGroupRef<AirflowCluster>,
    },

    #[snafu(display("invalid product config"))]
    InvalidProductConfig {
        source: stackable_operator::product_config_utils::Error,
    },

    #[snafu(display("object is missing metadata to build owner reference"))]
    ObjectMissingMetadataForOwnerRef {
        source: stackable_operator::builder::meta::Error,
    },

    #[snafu(display("Failed to transform configs"))]
    ProductConfigTransform {
        source: stackable_operator::product_config_utils::Error,
    },

    #[snafu(display("failed to patch service account"))]
    ApplyServiceAccount {
        source: stackable_operator::cluster_resources::Error,
    },

    #[snafu(display("failed to patch role binding: {source}"))]
    ApplyRoleBinding {
        source: stackable_operator::cluster_resources::Error,
    },

    #[snafu(display("failed to build RBAC objects"))]
    BuildRBACObjects {
        source: stackable_operator::commons::rbac::Error,
    },

    #[snafu(display("failed to retrieve AuthenticationClass {authentication_class}"))]
    AuthenticationClassRetrieval {
        source: stackable_operator::cluster_resources::Error,
        authentication_class: ObjectRef<AuthenticationClass>,
    },

    #[snafu(display(
        "Airflow doesn't support the AuthenticationClass provider
    {authentication_class_provider} from AuthenticationClass {authentication_class}"
    ))]
    AuthenticationClassProviderNotSupported {
        authentication_class_provider: String,
        authentication_class: ObjectRef<AuthenticationClass>,
    },

    #[snafu(display("failed to build config file for {rolegroup}"))]
    BuildRoleGroupConfigFile {
        source: FlaskAppConfigWriterError,
        rolegroup: RoleGroupRef<AirflowCluster>,
    },

    #[snafu(display("failed to build ConfigMap for {rolegroup}"))]
    BuildRoleGroupConfig {
        source: stackable_operator::builder::configmap::Error,
        rolegroup: RoleGroupRef<AirflowCluster>,
    },

    #[snafu(display("failed to resolve and merge config for role and role group"))]
    FailedToResolveConfig {
        source: stackable_airflow_crd::Error,
    },

    #[snafu(display("could not parse Airflow role [{role}]"))]
    UnidentifiedAirflowRole {
        source: strum::ParseError,
        role: String,
    },

    #[snafu(display("invalid executor name"))]
    UnidentifiedAirflowExecutor {
        source: stackable_operator::builder::meta::Error,
    },

    #[snafu(display("invalid container name"))]
    InvalidContainerName {
        source: stackable_operator::builder::pod::container::Error,
    },

    #[snafu(display("failed to create cluster resources"))]
    CreateClusterResources {
        source: stackable_operator::cluster_resources::Error,
    },

    #[snafu(display("failed to delete orphaned resources"))]
    DeleteOrphanedResources {
        source: stackable_operator::cluster_resources::Error,
    },

    #[snafu(display("failed to resolve the Vector aggregator address"))]
    ResolveVectorAggregatorAddress {
        source: crate::product_logging::Error,
    },

    #[snafu(display("failed to add the logging configuration to the ConfigMap [{cm_name}]"))]
    InvalidLoggingConfig {
        source: crate::product_logging::Error,
        cm_name: String,
    },

    #[snafu(display("failed to update status"))]
    ApplyStatus {
        source: stackable_operator::client::Error,
    },

    #[snafu(display("failed to apply authentication configuration"))]
    InvalidAuthenticationConfig {
        source: stackable_airflow_crd::authentication::Error,
    },

    #[snafu(display("pod template serialization"))]
    PodTemplateSerde { source: serde_yaml::Error },

    #[snafu(display("failed to build the pod template config map"))]
    PodTemplateConfigMap {
        source: stackable_operator::builder::configmap::Error,
    },

    #[snafu(display("failed to apply executor template ConfigMap"))]
    ApplyExecutorTemplateConfig {
        source: stackable_operator::cluster_resources::Error,
    },

    #[snafu(display("fragment validation failure"))]
    FragmentValidationFailure { source: ValidationError },

    #[snafu(display("failed to create PodDisruptionBudget"))]
    FailedToCreatePdb {
        source: crate::operations::pdb::Error,
    },

    #[snafu(display("failed to configure graceful shutdown"))]
    GracefulShutdown {
        source: crate::operations::graceful_shutdown::Error,
    },

    #[snafu(display("failed to build label"))]
    BuildLabel { source: LabelError },

    #[snafu(display("failed to build object meta data"))]
    ObjectMeta {
        source: stackable_operator::builder::meta::Error,
    },

    #[snafu(display(
        "failed to build volume or volume mount spec for the LDAP backend TLS config"
    ))]
    VolumeAndMounts { source: ldap::Error },

    #[snafu(display("failed to construct config"))]
    ConstructConfig { source: config::Error },

    #[snafu(display(
        "failed to write to String (Vec<u8> to be precise) containing Airflow config"
    ))]
    WriteToConfigFileString { source: std::io::Error },

<<<<<<< HEAD
    #[snafu(display("failed to configure logging"))]
    ConfigureLogging { source: LoggingError },

    #[snafu(display("failed to add needed volume"))]
    AddVolume { source: builder::pod::Error },

    #[snafu(display("failed to add needed volumeMount"))]
    AddVolumeMount {
        source: builder::pod::container::Error,
=======
    #[snafu(display("AirflowCluster object is invalid"))]
    InvalidAirflowCluster {
        source: error_boundary::InvalidObject,
>>>>>>> 4b8f2db4
    },
}

type Result<T, E = Error> = std::result::Result<T, E>;

impl ReconcilerError for Error {
    fn category(&self) -> &'static str {
        ErrorDiscriminants::from(self).into()
    }
}

pub async fn reconcile_airflow(
    airflow: Arc<DeserializeGuard<AirflowCluster>>,
    ctx: Arc<Ctx>,
) -> Result<Action> {
    tracing::info!("Starting reconcile");

    let airflow = airflow
        .0
        .as_ref()
        .map_err(error_boundary::InvalidObject::clone)
        .context(InvalidAirflowClusterSnafu)?;

    let client = &ctx.client;
    let resolved_product_image: ResolvedProductImage = airflow
        .spec
        .image
        .resolve(DOCKER_IMAGE_BASE_NAME, crate::built_info::PKG_VERSION);

    let cluster_operation_cond_builder =
        ClusterOperationsConditionBuilder::new(&airflow.spec.cluster_operation);

    let authentication_config = airflow
        .spec
        .cluster_config
        .authentication
        .resolve(client)
        .await
        .context(InvalidAuthenticationConfigSnafu)?;

    let mut roles = HashMap::new();

    // if the kubernetes executor is specified there will be no worker role as the pods
    // are provisioned by airflow as defined by the task (default: one pod per task)
    for role in AirflowRole::iter() {
        if let Some(resolved_role) = airflow.get_role(&role) {
            roles.insert(
                role.to_string(),
                (
                    vec![
                        PropertyNameKind::Env,
                        PropertyNameKind::File(AIRFLOW_CONFIG_FILENAME.into()),
                    ],
                    resolved_role.clone(),
                ),
            );
        }
    }

    let role_config = transform_all_roles_to_config::<AirflowConfigFragment, _>(airflow, roles);
    let validated_role_config = validate_all_roles_and_groups_config(
        &resolved_product_image.product_version,
        &role_config.context(ProductConfigTransformSnafu)?,
        &ctx.product_config,
        false,
        false,
    )
    .context(InvalidProductConfigSnafu)?;

    let vector_aggregator_address = resolve_vector_aggregator_address(
        client,
        airflow,
        airflow
            .spec
            .cluster_config
            .vector_aggregator_config_map_name
            .as_deref(),
    )
    .await
    .context(ResolveVectorAggregatorAddressSnafu)?;

    let mut cluster_resources = ClusterResources::new(
        APP_NAME,
        OPERATOR_NAME,
        AIRFLOW_CONTROLLER_NAME,
        &airflow.object_ref(&()),
        ClusterResourceApplyStrategy::from(&airflow.spec.cluster_operation),
    )
    .context(CreateClusterResourcesSnafu)?;

    let required_labels = cluster_resources
        .get_required_labels()
        .context(BuildLabelSnafu)?;

    let (rbac_sa, rbac_rolebinding) =
        build_rbac_resources(airflow, APP_NAME, required_labels).context(BuildRBACObjectsSnafu)?;

    let rbac_sa = cluster_resources
        .add(client, rbac_sa)
        .await
        .context(ApplyServiceAccountSnafu)?;
    cluster_resources
        .add(client, rbac_rolebinding)
        .await
        .context(ApplyRoleBindingSnafu)?;

    let mut ss_cond_builder = StatefulSetConditionBuilder::default();

    let airflow_executor = &airflow.spec.executor;

    // if the kubernetes executor is specified, in place of a worker role that will be in the role
    // collection there will be a pod template created to be used for pod provisioning
    if let AirflowExecutor::KubernetesExecutor {
        common_configuration,
    } = &airflow_executor
    {
        build_executor_template(
            airflow,
            common_configuration,
            &resolved_product_image,
            &authentication_config,
            &vector_aggregator_address,
            &mut cluster_resources,
            client,
            &rbac_sa,
        )
        .await?;
    }

    for (role_name, role_config) in validated_role_config.iter() {
        let airflow_role =
            AirflowRole::from_str(role_name).context(UnidentifiedAirflowRoleSnafu {
                role: role_name.to_string(),
            })?;

        // some roles will only run "internally" and do not need to be created as services
        if let Some(resolved_port) = role_port(role_name) {
            let role_service =
                build_role_service(airflow, &resolved_product_image, role_name, resolved_port)?;
            cluster_resources
                .add(client, role_service)
                .await
                .context(ApplyRoleServiceSnafu)?;
        }

        for (rolegroup_name, rolegroup_config) in role_config.iter() {
            let rolegroup = RoleGroupRef {
                cluster: ObjectRef::from_obj(airflow),
                role: role_name.into(),
                role_group: rolegroup_name.into(),
            };

            let merged_airflow_config = airflow
                .merged_config(&airflow_role, &rolegroup)
                .context(FailedToResolveConfigSnafu)?;

            let rg_service = build_rolegroup_service(airflow, &resolved_product_image, &rolegroup)?;
            cluster_resources.add(client, rg_service).await.context(
                ApplyRoleGroupServiceSnafu {
                    rolegroup: rolegroup.clone(),
                },
            )?;

            let rg_statefulset = build_server_rolegroup_statefulset(
                airflow,
                &resolved_product_image,
                &airflow_role,
                &rolegroup,
                rolegroup_config,
                authentication_config.as_ref(),
                &rbac_sa.name_unchecked(),
                &merged_airflow_config,
                airflow_executor,
            )?;

            ss_cond_builder.add(
                cluster_resources
                    .add(client, rg_statefulset)
                    .await
                    .context(ApplyRoleGroupStatefulSetSnafu {
                        rolegroup: rolegroup.clone(),
                    })?,
            );

            let rg_configmap = build_rolegroup_config_map(
                airflow,
                &resolved_product_image,
                &rolegroup,
                rolegroup_config,
                authentication_config.as_ref(),
                &merged_airflow_config.logging,
                vector_aggregator_address.as_deref(),
                &Container::Airflow,
            )?;
            cluster_resources
                .add(client, rg_configmap)
                .await
                .with_context(|_| ApplyRoleGroupConfigSnafu {
                    rolegroup: rolegroup.clone(),
                })?;
        }

        let role_config = airflow.role_config(&airflow_role);
        if let Some(GenericRoleConfig {
            pod_disruption_budget: pdb,
        }) = role_config
        {
            add_pdbs(pdb, airflow, &airflow_role, client, &mut cluster_resources)
                .await
                .context(FailedToCreatePdbSnafu)?;
        }
    }

    cluster_resources
        .delete_orphaned_resources(client)
        .await
        .context(DeleteOrphanedResourcesSnafu)?;

    let status = AirflowClusterStatus {
        conditions: compute_conditions(
            airflow,
            &[&ss_cond_builder, &cluster_operation_cond_builder],
        ),
    };

    client
        .apply_patch_status(OPERATOR_NAME, airflow, &status)
        .await
        .context(ApplyStatusSnafu)?;

    Ok(Action::await_change())
}

#[allow(clippy::too_many_arguments)]
async fn build_executor_template(
    airflow: &AirflowCluster,
    common_config: &CommonConfiguration<ExecutorConfigFragment>,
    resolved_product_image: &ResolvedProductImage,
    authentication_config: &Vec<AirflowAuthenticationConfigResolved>,
    vector_aggregator_address: &Option<String>,
    cluster_resources: &mut ClusterResources,
    client: &stackable_operator::client::Client,
    rbac_sa: &stackable_operator::k8s_openapi::api::core::v1::ServiceAccount,
) -> Result<(), Error> {
    let merged_executor_config = airflow
        .merged_executor_config(&common_config.config)
        .context(FailedToResolveConfigSnafu)?;
    let rolegroup = RoleGroupRef {
        cluster: ObjectRef::from_obj(airflow),
        role: "executor".into(),
        role_group: "kubernetes".into(),
    };
    let rg_configmap = build_rolegroup_config_map(
        airflow,
        resolved_product_image,
        &rolegroup,
        &HashMap::new(),
        authentication_config,
        &merged_executor_config.logging,
        vector_aggregator_address.as_deref(),
        &Container::Base,
    )?;
    cluster_resources
        .add(client, rg_configmap)
        .await
        .with_context(|_| ApplyRoleGroupConfigSnafu {
            rolegroup: rolegroup.clone(),
        })?;
    let worker_pod_template_config_map = build_executor_template_config_map(
        airflow,
        resolved_product_image,
        authentication_config,
        &rbac_sa.name_unchecked(),
        &merged_executor_config,
        &common_config.env_overrides,
        &common_config.pod_overrides,
        &rolegroup,
    )?;
    cluster_resources
        .add(client, worker_pod_template_config_map)
        .await
        .with_context(|_| ApplyExecutorTemplateConfigSnafu {})?;
    Ok(())
}

/// The server-role service is the primary endpoint that should be used by clients that do not perform internal load balancing,
/// including targets outside the cluster.
fn build_role_service(
    airflow: &AirflowCluster,
    resolved_product_image: &ResolvedProductImage,
    role_name: &str,
    port: u16,
) -> Result<Service> {
    let role_svc_name = format!("{}-{}", airflow.name_any(), role_name);
    let ports = role_ports(port);

    let metadata = ObjectMetaBuilder::new()
        .name_and_namespace(airflow)
        .name(&role_svc_name)
        .ownerreference_from_resource(airflow, None, Some(true))
        .context(ObjectMissingMetadataForOwnerRefSnafu)?
        .with_recommended_labels(build_recommended_labels(
            airflow,
            AIRFLOW_CONTROLLER_NAME,
            &resolved_product_image.app_version_label,
            role_name,
            "global",
        ))
        .context(ObjectMetaSnafu)?
        .build();

    let service_selector_labels =
        Labels::role_selector(airflow, APP_NAME, role_name).context(BuildLabelSnafu)?;

    let service_spec = ServiceSpec {
        type_: Some(
            airflow
                .spec
                .cluster_config
                .listener_class
                .k8s_service_type(),
        ),
        ports: Some(ports),
        selector: Some(service_selector_labels.into()),
        ..ServiceSpec::default()
    };

    Ok(Service {
        metadata,
        spec: Some(service_spec),
        status: None,
    })
}

fn role_ports(port: u16) -> Vec<ServicePort> {
    vec![ServicePort {
        name: Some("http".to_string()),
        port: port.into(),
        protocol: Some("TCP".to_string()),
        ..ServicePort::default()
    }]
}

fn role_port(role_name: &str) -> Option<u16> {
    AirflowRole::from_str(role_name).unwrap().get_http_port()
}

/// The rolegroup [`ConfigMap`] configures the rolegroup based on the configuration given by the administrator
#[allow(clippy::too_many_arguments)]
fn build_rolegroup_config_map(
    airflow: &AirflowCluster,
    resolved_product_image: &ResolvedProductImage,
    rolegroup: &RoleGroupRef<AirflowCluster>,
    rolegroup_config: &HashMap<PropertyNameKind, BTreeMap<String, String>>,
    authentication_config: &Vec<AirflowAuthenticationConfigResolved>,
    logging: &Logging<Container>,
    vector_aggregator_address: Option<&str>,
    container: &Container,
) -> Result<ConfigMap, Error> {
    let mut config = rolegroup_config
        .get(&PropertyNameKind::File(AIRFLOW_CONFIG_FILENAME.to_string()))
        .cloned()
        .unwrap_or_default();

    config::add_airflow_config(&mut config, authentication_config).context(ConstructConfigSnafu)?;

    let mut config_file = Vec::new();

    // By removing the keys from `config_properties`, we avoid pasting the Python code into a Python variable as well
    // (which would be bad)
    if let Some(header) = config.remove(CONFIG_OVERRIDE_FILE_HEADER_KEY) {
        writeln!(config_file, "{}", header).context(WriteToConfigFileStringSnafu)?;
    }

    let temp_file_footer: Option<String> = config.remove(CONFIG_OVERRIDE_FILE_FOOTER_KEY);

    flask_app_config_writer::write::<AirflowConfigOptions, _, _>(
        &mut config_file,
        config.iter(),
        PYTHON_IMPORTS,
    )
    .with_context(|_| BuildRoleGroupConfigFileSnafu {
        rolegroup: rolegroup.clone(),
    })?;

    if let Some(footer) = temp_file_footer {
        writeln!(config_file, "{}", footer).context(WriteToConfigFileStringSnafu)?;
    }

    let mut cm_builder = ConfigMapBuilder::new();

    cm_builder
        .metadata(
            ObjectMetaBuilder::new()
                .name_and_namespace(airflow)
                .name(rolegroup.object_name())
                .ownerreference_from_resource(airflow, None, Some(true))
                .context(ObjectMissingMetadataForOwnerRefSnafu)?
                .with_recommended_labels(build_recommended_labels(
                    airflow,
                    AIRFLOW_CONTROLLER_NAME,
                    &resolved_product_image.app_version_label,
                    &rolegroup.role,
                    &rolegroup.role_group,
                ))
                .context(ObjectMetaSnafu)?
                .build(),
        )
        .add_data(
            AIRFLOW_CONFIG_FILENAME,
            String::from_utf8(config_file).unwrap(),
        );

    extend_config_map_with_log_config(
        rolegroup,
        vector_aggregator_address,
        logging,
        container,
        &Container::Vector,
        &mut cm_builder,
    )
    .context(InvalidLoggingConfigSnafu {
        cm_name: rolegroup.object_name(),
    })?;

    cm_builder
        .build()
        .with_context(|_| BuildRoleGroupConfigSnafu {
            rolegroup: rolegroup.clone(),
        })
}

/// The rolegroup [`Service`] is a headless service that allows direct access to the instances of a certain rolegroup
///
/// This is mostly useful for internal communication between peers, or for clients that perform client-side load balancing.
fn build_rolegroup_service(
    airflow: &AirflowCluster,
    resolved_product_image: &ResolvedProductImage,
    rolegroup: &RoleGroupRef<AirflowCluster>,
) -> Result<Service> {
    let mut ports = vec![ServicePort {
        name: Some(METRICS_PORT_NAME.into()),
        port: METRICS_PORT,
        protocol: Some("TCP".to_string()),
        ..Default::default()
    }];

    if let Some(http_port) = role_port(&rolegroup.role) {
        ports.append(&mut role_ports(http_port));
    }

    let prometheus_label =
        Label::try_from(("prometheus.io/scrape", "true")).context(BuildLabelSnafu)?;

    let metadata = build_rolegroup_metadata(
        airflow,
        &resolved_product_image,
        &rolegroup,
        prometheus_label,
    )?;

    let service_selector_labels =
        Labels::role_group_selector(airflow, APP_NAME, &rolegroup.role, &rolegroup.role_group)
            .context(BuildLabelSnafu)?;

    let service_spec = ServiceSpec {
        // Internal communication does not need to be exposed
        type_: Some("ClusterIP".to_string()),
        cluster_ip: Some("None".to_string()),
        ports: Some(ports),
        selector: Some(service_selector_labels.into()),
        publish_not_ready_addresses: Some(true),
        ..ServiceSpec::default()
    };

    Ok(Service {
        metadata,
        spec: Some(service_spec),
        status: None,
    })
}

fn build_rolegroup_metadata(
    airflow: &AirflowCluster,
    resolved_product_image: &&ResolvedProductImage,
    rolegroup: &&RoleGroupRef<AirflowCluster>,
    prometheus_label: Label,
) -> Result<ObjectMeta, Error> {
    let metadata = ObjectMetaBuilder::new()
        .name_and_namespace(airflow)
        .name(rolegroup.object_name())
        .ownerreference_from_resource(airflow, None, Some(true))
        .context(ObjectMissingMetadataForOwnerRefSnafu)?
        .with_recommended_labels(build_recommended_labels(
            airflow,
            AIRFLOW_CONTROLLER_NAME,
            &resolved_product_image.app_version_label,
            &rolegroup.role,
            &rolegroup.role_group,
        ))
        .context(ObjectMetaSnafu)?
        .with_label(prometheus_label)
        .build();
    Ok(metadata)
}

/// The rolegroup [`StatefulSet`] runs the rolegroup, as configured by the administrator.
///
/// The [`Pod`](`stackable_operator::k8s_openapi::api::core::v1::Pod`)s are accessible through the corresponding [`Service`] (from [`build_rolegroup_service`]).
#[allow(clippy::too_many_arguments)]
fn build_server_rolegroup_statefulset(
    airflow: &AirflowCluster,
    resolved_product_image: &ResolvedProductImage,
    airflow_role: &AirflowRole,
    rolegroup_ref: &RoleGroupRef<AirflowCluster>,
    rolegroup_config: &HashMap<PropertyNameKind, BTreeMap<String, String>>,
    authentication_config: &Vec<AirflowAuthenticationConfigResolved>,
    sa_name: &str,
    merged_airflow_config: &AirflowConfig,
    executor: &AirflowExecutor,
) -> Result<StatefulSet> {
    let binding = airflow.get_role(airflow_role);
    let role = binding.as_ref().context(NoAirflowRoleSnafu)?;

    let rolegroup = role.role_groups.get(&rolegroup_ref.role_group);

    let mut pb = PodBuilder::new();

    let pb_metadata = ObjectMetaBuilder::new()
        .with_recommended_labels(build_recommended_labels(
            airflow,
            AIRFLOW_CONTROLLER_NAME,
            &resolved_product_image.app_version_label,
            &rolegroup_ref.role,
            &rolegroup_ref.role_group,
        ))
        .context(ObjectMetaSnafu)?
        .build();

    pb.metadata(pb_metadata)
        .image_pull_secrets_from_product_image(resolved_product_image)
        .affinity(&merged_airflow_config.affinity)
        .service_account_name(sa_name)
        .security_context(
            PodSecurityContextBuilder::new()
                .run_as_user(AIRFLOW_UID)
                .run_as_group(0)
                .fs_group(1000)
                .build(),
        );

    let mut airflow_container = ContainerBuilder::new(&Container::Airflow.to_string())
        .context(InvalidContainerNameSnafu)?;

    add_authentication_volumes_and_volume_mounts(
        authentication_config,
        &mut airflow_container,
        &mut pb,
    )?;

    add_airflow_graceful_shutdown_config(merged_airflow_config, &mut pb)
        .context(GracefulShutdownSnafu)?;

    let mut airflow_container_args = Vec::new();
    airflow_container_args.extend(airflow_role.get_commands());

    airflow_container
        .image_from_product_image(resolved_product_image)
        .resources(merged_airflow_config.resources.clone().into())
        .command(vec![
            "/bin/bash".to_string(),
            "-x".to_string(),
            "-euo".to_string(),
            "pipefail".to_string(),
            "-c".to_string(),
        ])
        .args(vec![airflow_container_args.join("\n")]);

    airflow_container.add_env_vars(env_vars::build_airflow_statefulset_envs(
        airflow,
        airflow_role,
        rolegroup_config,
        executor,
    ));

    let volume_mounts = airflow.volume_mounts();
    airflow_container
        .add_volume_mounts(volume_mounts)
        .context(AddVolumeMountSnafu)?;
    airflow_container
        .add_volume_mount(CONFIG_VOLUME_NAME, CONFIG_PATH)
        .context(AddVolumeMountSnafu)?;
    airflow_container
        .add_volume_mount(LOG_CONFIG_VOLUME_NAME, LOG_CONFIG_DIR)
        .context(AddVolumeMountSnafu)?;
    airflow_container
        .add_volume_mount(LOG_VOLUME_NAME, STACKABLE_LOG_DIR)
        .context(AddVolumeMountSnafu)?;

    if let AirflowExecutor::KubernetesExecutor { .. } = executor {
        airflow_container
            .add_volume_mount(TEMPLATE_VOLUME_NAME, TEMPLATE_LOCATION)
            .context(AddVolumeMountSnafu)?;
    }

    if let Some(resolved_port) = airflow_role.get_http_port() {
        let probe = Probe {
            tcp_socket: Some(TCPSocketAction {
                port: IntOrString::Int(resolved_port.into()),
                ..TCPSocketAction::default()
            }),
            initial_delay_seconds: Some(60),
            period_seconds: Some(10),
            failure_threshold: Some(6),
            ..Probe::default()
        };
        airflow_container.readiness_probe(probe.clone());
        airflow_container.liveness_probe(probe);
        airflow_container.add_container_port("http", resolved_port.into());
    }

    pb.add_container(airflow_container.build());

    let metrics_container = ContainerBuilder::new("metrics")
        .context(InvalidContainerNameSnafu)?
        .image_from_product_image(resolved_product_image)
        .command(vec![
            "/bin/bash".to_string(),
            "-x".to_string(),
            "-euo".to_string(),
            "pipefail".to_string(),
            "-c".to_string(),
        ])
        .args(vec![[
            COMMON_BASH_TRAP_FUNCTIONS.to_string(),
            "prepare_signal_handlers".to_string(),
            "/stackable/statsd_exporter &".to_string(),
            "wait_for_termination $!".to_string(),
        ]
        .join("\n")])
        .add_container_port(METRICS_PORT_NAME, METRICS_PORT)
        .resources(
            ResourceRequirementsBuilder::new()
                .with_cpu_request("100m")
                .with_cpu_limit("200m")
                .with_memory_request("64Mi")
                .with_memory_limit("64Mi")
                .build(),
        )
        .build();
    pb.add_container(metrics_container);

    pb.add_volumes(airflow.volumes().clone())
        .context(AddVolumeSnafu)?;
    pb.add_volumes(controller_commons::create_volumes(
        &rolegroup_ref.object_name(),
        merged_airflow_config
            .logging
            .containers
            .get(&Container::Airflow),
    ))
    .context(AddVolumeSnafu)?;

    if let AirflowExecutor::KubernetesExecutor { .. } = executor {
        pb.add_volume(
            VolumeBuilder::new(TEMPLATE_VOLUME_NAME)
                .with_config_map(TEMPLATE_CONFIGMAP_NAME)
                .build(),
        )
        .context(AddVolumeSnafu)?;
    }

    if let Some(gitsync) = airflow.git_sync() {
        let gitsync_container = build_gitsync_container(
            resolved_product_image,
            &gitsync,
            false,
            &format!("{}-{}", GIT_SYNC_NAME, 1),
            build_gitsync_statefulset_envs(rolegroup_config, &gitsync.credentials_secret),
            airflow.volume_mounts(),
        )?;

        pb.add_volume(
            VolumeBuilder::new(GIT_CONTENT)
                .empty_dir(EmptyDirVolumeSource::default())
                .build(),
        )
        .context(AddVolumeSnafu)?;

        pb.add_container(gitsync_container);

        if let AirflowExecutor::CeleryExecutor { .. } = executor {
            let gitsync_init_container = build_gitsync_container(
                resolved_product_image,
                &gitsync,
                true,
                &format!("{}-{}", GIT_SYNC_NAME, 0),
                build_gitsync_statefulset_envs(rolegroup_config, &gitsync.credentials_secret),
                airflow.volume_mounts(),
            )?;
            // If the DAG is modularized we may encounter a timing issue whereby the celery worker has started
            // *before* all modules referenced by the DAG have been fetched by gitsync and registered. This
            // will result in ModuleNotFoundError errors. This can be avoided by running a one-off git-sync
            // process in an init-container so that all DAG dependencies are fully loaded. The sidecar
            // git-sync is then used for regular updates.
            pb.add_init_container(gitsync_init_container);
        }
    }

    if merged_airflow_config.logging.enable_vector_agent {
        pb.add_container(build_logging_container(
            resolved_product_image,
            merged_airflow_config
                .logging
                .containers
                .get(&Container::Vector),
        )?);
    }

    let mut pod_template = pb.build_template();
    pod_template.merge_from(role.config.pod_overrides.clone());
    if let Some(rolegroup) = rolegroup {
        pod_template.merge_from(rolegroup.config.pod_overrides.clone());
    }

    let restarter_label =
        Label::try_from(("restarter.stackable.tech/enabled", "true")).context(BuildLabelSnafu)?;

    let metadata = build_rolegroup_metadata(
        airflow,
        &resolved_product_image,
        &rolegroup_ref,
        restarter_label,
    )?;

    let statefulset_match_labels = Labels::role_group_selector(
        airflow,
        APP_NAME,
        &rolegroup_ref.role,
        &rolegroup_ref.role_group,
    )
    .context(BuildLabelSnafu)?;

    let statefulset_spec = StatefulSetSpec {
        pod_management_policy: Some(
            match airflow_role {
                AirflowRole::Scheduler => {
                    "OrderedReady" // Scheduler pods should start after another, since part of their startup phase is initializing the database, see crd/src/lib.rs
                }
                AirflowRole::Webserver | AirflowRole::Worker => "Parallel",
            }
            .to_string(),
        ),
        replicas: rolegroup.and_then(|rg| rg.replicas).map(i32::from),
        selector: LabelSelector {
            match_labels: Some(statefulset_match_labels.into()),
            ..LabelSelector::default()
        },
        service_name: rolegroup_ref.object_name(),
        template: pod_template,
        ..StatefulSetSpec::default()
    };

    Ok(StatefulSet {
        metadata,
        spec: Some(statefulset_spec),
        status: None,
    })
}

fn build_logging_container(
    resolved_product_image: &ResolvedProductImage,
    log_config: Option<&ContainerLogConfig>,
) -> Result<k8s_openapi::api::core::v1::Container> {
    product_logging::framework::vector_container(
        resolved_product_image,
        CONFIG_VOLUME_NAME,
        LOG_VOLUME_NAME,
        log_config,
        ResourceRequirementsBuilder::new()
            .with_cpu_request("250m")
            .with_cpu_limit("500m")
            .with_memory_request("128Mi")
            .with_memory_limit("128Mi")
            .build(),
    )
    .context(ConfigureLoggingSnafu)
}

#[allow(clippy::too_many_arguments)]
fn build_executor_template_config_map(
    airflow: &AirflowCluster,
    resolved_product_image: &ResolvedProductImage,
    authentication_config: &Vec<AirflowAuthenticationConfigResolved>,
    sa_name: &str,
    merged_executor_config: &ExecutorConfig,
    env_overrides: &HashMap<String, String>,
    pod_overrides: &PodTemplateSpec,
    rolegroup_ref: &RoleGroupRef<AirflowCluster>,
) -> Result<ConfigMap> {
    let mut pb = PodBuilder::new();
    let pb_metadata = ObjectMetaBuilder::new()
        .with_recommended_labels(build_recommended_labels(
            airflow,
            AIRFLOW_CONTROLLER_NAME,
            &resolved_product_image.app_version_label,
            "executor",
            "executor-template",
        ))
        .context(ObjectMetaSnafu)?
        .build();

    pb.metadata(pb_metadata)
        .image_pull_secrets_from_product_image(resolved_product_image)
        .affinity(&merged_executor_config.affinity)
        .service_account_name(sa_name)
        .restart_policy("Never")
        .security_context(
            PodSecurityContextBuilder::new()
                .run_as_user(AIRFLOW_UID)
                .run_as_group(0)
                .fs_group(1000)
                .build(),
        );

    add_executor_graceful_shutdown_config(merged_executor_config, &mut pb)
        .context(GracefulShutdownSnafu)?;

    // N.B. this "base" name is an airflow requirement and should not be changed!
    // See https://airflow.apache.org/docs/apache-airflow-providers-cncf-kubernetes/8.4.0/kubernetes_executor.html#base-image
    let mut airflow_container =
        ContainerBuilder::new(&Container::Base.to_string()).context(InvalidContainerNameSnafu)?;

    add_authentication_volumes_and_volume_mounts(
        authentication_config,
        &mut airflow_container,
        &mut pb,
    )?;

    airflow_container
        .image_from_product_image(resolved_product_image)
        .resources(merged_executor_config.resources.clone().into())
        .add_env_vars(build_airflow_template_envs(
            airflow,
            env_overrides,
            merged_executor_config,
        ))
        .add_volume_mounts(airflow.volume_mounts())
        .context(AddVolumeMountSnafu)?
        .add_volume_mount(CONFIG_VOLUME_NAME, CONFIG_PATH)
        .context(AddVolumeMountSnafu)?
        .add_volume_mount(LOG_CONFIG_VOLUME_NAME, LOG_CONFIG_DIR)
        .context(AddVolumeMountSnafu)?
        .add_volume_mount(LOG_VOLUME_NAME, STACKABLE_LOG_DIR)
        .context(AddVolumeMountSnafu)?;

    pb.add_container(airflow_container.build());
    pb.add_volumes(airflow.volumes().clone())
        .context(AddVolumeSnafu)?;
    pb.add_volumes(controller_commons::create_volumes(
        &rolegroup_ref.object_name(),
        merged_executor_config
            .logging
            .containers
            .get(&Container::Airflow),
    ))
    .context(AddVolumeSnafu)?;

    if let Some(gitsync) = airflow.git_sync() {
        let gitsync_container = build_gitsync_container(
            resolved_product_image,
            &gitsync,
            true,
            &format!("{}-{}", GIT_SYNC_NAME, 0),
            build_gitsync_template(env_overrides, &gitsync.credentials_secret),
            airflow.volume_mounts(),
        )?;
        pb.add_volume(
            VolumeBuilder::new(GIT_CONTENT)
                .empty_dir(EmptyDirVolumeSource::default())
                .build(),
        )
        .context(AddVolumeSnafu)?;
        pb.add_init_container(gitsync_container);
    }

    if merged_executor_config.logging.enable_vector_agent {
        pb.add_container(build_logging_container(
            resolved_product_image,
            merged_executor_config
                .logging
                .containers
                .get(&Container::Vector),
        )?);
    }

    let mut pod_template = pb.build_template();
    pod_template.merge_from(pod_overrides.clone());

    let mut cm_builder = ConfigMapBuilder::new();

    let restarter_label =
        Label::try_from(("restarter.stackable.tech/enabled", "true")).context(BuildLabelSnafu)?;

    cm_builder
        .metadata(
            ObjectMetaBuilder::new()
                .name_and_namespace(airflow)
                .name(TEMPLATE_CONFIGMAP_NAME)
                .ownerreference_from_resource(airflow, None, Some(true))
                .context(ObjectMissingMetadataForOwnerRefSnafu)?
                .with_recommended_labels(build_recommended_labels(
                    airflow,
                    AIRFLOW_CONTROLLER_NAME,
                    &resolved_product_image.app_version_label,
                    "executor",
                    "executor-template",
                ))
                .context(ObjectMetaSnafu)?
                .with_label(restarter_label)
                .build(),
        )
        .add_data(
            TEMPLATE_NAME,
            serde_yaml::to_string(&pod_template).context(PodTemplateSerdeSnafu)?,
        );

    cm_builder.build().context(PodTemplateConfigMapSnafu)
}

fn build_gitsync_container(
    resolved_product_image: &ResolvedProductImage,
    gitsync: &&GitSync,
    one_time: bool,
    name: &str,
    env_vars: Vec<EnvVar>,
    volume_mounts: Vec<VolumeMount>,
) -> Result<k8s_openapi::api::core::v1::Container, Error> {
    let gitsync_container = ContainerBuilder::new(name)
        .context(InvalidContainerNameSnafu)?
        .add_env_vars(env_vars)
        .image_from_product_image(resolved_product_image)
        .command(vec![
            "/bin/bash".to_string(),
            "-x".to_string(),
            "-euo".to_string(),
            "pipefail".to_string(),
            "-c".to_string(),
        ])
        .args(vec![gitsync.get_args(one_time).join("\n")])
        .add_volume_mount(GIT_CONTENT, GIT_ROOT)
        .context(AddVolumeMountSnafu)?
        .add_volume_mounts(volume_mounts)
        .context(AddVolumeMountSnafu)?
        .resources(
            ResourceRequirementsBuilder::new()
                .with_cpu_request("100m")
                .with_cpu_limit("200m")
                .with_memory_request("64Mi")
                .with_memory_limit("64Mi")
                .build(),
        )
        .build();
    Ok(gitsync_container)
}

pub fn error_policy(
    _obj: Arc<DeserializeGuard<AirflowCluster>>,
    error: &Error,
    _ctx: Arc<Ctx>,
) -> Action {
    match error {
        // root object is invalid, will be requeued when modified anyway
        Error::InvalidAirflowCluster { .. } => Action::await_change(),

        _ => Action::requeue(*Duration::from_secs(10)),
    }
}

fn add_authentication_volumes_and_volume_mounts(
    authentication_config: &Vec<AirflowAuthenticationConfigResolved>,
    cb: &mut ContainerBuilder,
    pb: &mut PodBuilder,
) -> Result<()> {
    // TODO: Currently there can be only one AuthenticationClass due to FlaskAppBuilder restrictions.
    //    Needs adaptation once FAB and airflow support multiple auth methods.
    // The checks for max one AuthenticationClass and the provider are done in crd/src/authentication.rs
    for config in authentication_config {
        if let Some(auth_class) = &config.authentication_class {
            match &auth_class.spec.provider {
                AuthenticationClassProvider::Ldap(ldap) => {
                    ldap.add_volumes_and_mounts(pb, vec![cb])
                        .context(VolumeAndMountsSnafu)?;
                }
                AuthenticationClassProvider::Tls(_)
                | AuthenticationClassProvider::Oidc(_)
                | AuthenticationClassProvider::Static(_)
                | AuthenticationClassProvider::Kerberos(_) => {}
            }
        }
    }
    Ok(())
}<|MERGE_RESOLUTION|>--- conflicted
+++ resolved
@@ -50,11 +50,8 @@
         DeepMerge,
     },
     kube::{
-<<<<<<< HEAD
         api::ObjectMeta,
-=======
         core::{error_boundary, DeserializeGuard},
->>>>>>> 4b8f2db4
         runtime::{controller::Action, reflector::ObjectRef},
         Resource, ResourceExt,
     },
@@ -294,7 +291,6 @@
     ))]
     WriteToConfigFileString { source: std::io::Error },
 
-<<<<<<< HEAD
     #[snafu(display("failed to configure logging"))]
     ConfigureLogging { source: LoggingError },
 
@@ -304,11 +300,11 @@
     #[snafu(display("failed to add needed volumeMount"))]
     AddVolumeMount {
         source: builder::pod::container::Error,
-=======
+    },
+
     #[snafu(display("AirflowCluster object is invalid"))]
     InvalidAirflowCluster {
         source: error_boundary::InvalidObject,
->>>>>>> 4b8f2db4
     },
 }
 
