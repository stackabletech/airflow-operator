use std::{
    collections::{BTreeMap, BTreeSet, HashMap},
    path::PathBuf,
};

use product_config::types::PropertyNameKind;
use snafu::Snafu;
use stackable_operator::{
    commons::product_image_selection::ResolvedProductImage,
    crd::{authentication::oidc, git_sync},
    k8s_openapi::api::core::v1::EnvVar,
    kube::ResourceExt,
    product_logging::framework::create_vector_shutdown_file_command,
};

use crate::{
    crd::{
        AirflowConfig, AirflowExecutor, AirflowRole, ExecutorConfig, LOG_CONFIG_DIR,
        STACKABLE_LOG_DIR, TEMPLATE_LOCATION, TEMPLATE_NAME,
        authentication::{
            AirflowAuthenticationClassResolved, AirflowClientAuthenticationDetailsResolved,
        },
        authorization::AirflowAuthorizationResolved,
        v1alpha1,
    },
    util::env_var_from_secret,
};

const AIRFLOW_CORE_AUTH_MANAGER: &str = "AIRFLOW__CORE__AUTH_MANAGER";
const AIRFLOW_LOGGING_LOGGING_CONFIG_CLASS: &str = "AIRFLOW__LOGGING__LOGGING_CONFIG_CLASS";
const AIRFLOW_METRICS_STATSD_ON: &str = "AIRFLOW__METRICS__STATSD_ON";
const AIRFLOW_METRICS_STATSD_HOST: &str = "AIRFLOW__METRICS__STATSD_HOST";
const AIRFLOW_METRICS_STATSD_PORT: &str = "AIRFLOW__METRICS__STATSD_PORT";
const AIRFLOW_WEBSERVER_SECRET_KEY: &str = "AIRFLOW__WEBSERVER__SECRET_KEY";
const AIRFLOW_CELERY_RESULT_BACKEND: &str = "AIRFLOW__CELERY__RESULT_BACKEND";
const AIRFLOW_CELERY_BROKER_URL: &str = "AIRFLOW__CELERY__BROKER_URL";
const AIRFLOW_CORE_DAGS_FOLDER: &str = "AIRFLOW__CORE__DAGS_FOLDER";
const AIRFLOW_CORE_LOAD_EXAMPLES: &str = "AIRFLOW__CORE__LOAD_EXAMPLES";
const AIRFLOW_API_AUTH_BACKENDS: &str = "AIRFLOW__API__AUTH_BACKENDS";
const AIRFLOW_DATABASE_SQL_ALCHEMY_CONN: &str = "AIRFLOW__DATABASE__SQL_ALCHEMY_CONN";

const AIRFLOW_WEBSERVER_EXPOSE_CONFIG: &str = "AIRFLOW__WEBSERVER__EXPOSE_CONFIG";
const AIRFLOW_CORE_EXECUTOR: &str = "AIRFLOW__CORE__EXECUTOR";
const AIRFLOW_KUBERNETES_EXECUTOR_POD_TEMPLATE_FILE: &str =
    "AIRFLOW__KUBERNETES_EXECUTOR__POD_TEMPLATE_FILE";
const AIRFLOW_KUBERNETES_EXECUTOR_NAMESPACE: &str = "AIRFLOW__KUBERNETES_EXECUTOR__NAMESPACE";

const ADMIN_FIRSTNAME: &str = "ADMIN_FIRSTNAME";
const ADMIN_USERNAME: &str = "ADMIN_USERNAME";
const ADMIN_LASTNAME: &str = "ADMIN_LASTNAME";
const ADMIN_PASSWORD: &str = "ADMIN_PASSWORD";
const ADMIN_EMAIL: &str = "ADMIN_EMAIL";

const PYTHONPATH: &str = "PYTHONPATH";

/// This key is only intended for use during experimental support and will
/// be replaced with a secret at a later stage. See the issue covering
/// this at <https://github.com/stackabletech/airflow-operator/issues/639>.
const JWT_KEY: &str = "ThisKeyIsNotIntendedForProduction!";

#[derive(Snafu, Debug)]
pub enum Error {
    #[snafu(display(
        "failed to construct Git DAG folder - Is the git folder a valid path?: {dag_folder:?}"
    ))]
    ConstructGitDagFolder { dag_folder: PathBuf },
}

/// Return environment variables to be applied to the statefulsets for the scheduler, webserver (and worker,
/// for clusters utilizing `celeryExecutor`: for clusters using `kubernetesExecutor` a different set will be
/// used which is defined in [`build_airflow_template_envs`]).
#[allow(clippy::too_many_arguments)]
pub fn build_airflow_statefulset_envs(
    airflow: &v1alpha1::AirflowCluster,
    airflow_role: &AirflowRole,
    rolegroup_config: &HashMap<PropertyNameKind, BTreeMap<String, String>>,
    executor: &AirflowExecutor,
    auth_config: &AirflowClientAuthenticationDetailsResolved,
    authorization_config: &AirflowAuthorizationResolved,
    git_sync_resources: &git_sync::v1alpha1::GitSyncResources,
    resolved_product_image: &ResolvedProductImage,
) -> Result<Vec<EnvVar>, Error> {
    let mut env: BTreeMap<String, EnvVar> = BTreeMap::new();

    env.extend(static_envs(git_sync_resources));

<<<<<<< HEAD
    add_version_specific_env_vars(airflow, resolved_product_image, &mut env);
=======
    add_version_specific_env_vars(airflow, airflow_role, resolved_product_image, &mut env);
>>>>>>> 24395c2a

    // environment variables
    let env_vars = rolegroup_config.get(&PropertyNameKind::Env);

    let secret_prop =
        env_vars.and_then(|vars| vars.get(AirflowConfig::CREDENTIALS_SECRET_PROPERTY));

    if let Some(secret) = secret_prop {
        env.insert(
            AIRFLOW_WEBSERVER_SECRET_KEY.into(),
            // The secret key is used to run the webserver flask app and also used to authorize
            // requests to Celery workers when logs are retrieved.
            env_var_from_secret(
                AIRFLOW_WEBSERVER_SECRET_KEY,
                secret,
                "connections.secretKey",
            ),
        );
        env.insert(
            AIRFLOW_DATABASE_SQL_ALCHEMY_CONN.into(),
            env_var_from_secret(
                AIRFLOW_DATABASE_SQL_ALCHEMY_CONN,
                secret,
                "connections.sqlalchemyDatabaseUri",
            ),
        );

        // Redis is only needed when celery executors are used
        // see https://github.com/stackabletech/airflow-operator/issues/424 for details
        if matches!(executor, AirflowExecutor::CeleryExecutor { .. }) {
            env.insert(
                AIRFLOW_CELERY_RESULT_BACKEND.into(),
                env_var_from_secret(
                    AIRFLOW_CELERY_RESULT_BACKEND,
                    secret,
                    "connections.celeryResultBackend",
                ),
            );
            env.insert(
                AIRFLOW_CELERY_BROKER_URL.into(),
                env_var_from_secret(
                    AIRFLOW_CELERY_BROKER_URL,
                    secret,
                    "connections.celeryBrokerUrl",
                ),
            );
        }
    }

    let dags_folder = get_dags_folder(git_sync_resources);
    env.insert(
        AIRFLOW_CORE_DAGS_FOLDER.into(),
        EnvVar {
            name: AIRFLOW_CORE_DAGS_FOLDER.into(),
            value: Some(dags_folder),
            ..Default::default()
        },
    );

    if airflow.spec.cluster_config.load_examples {
        env.insert(
            AIRFLOW_CORE_LOAD_EXAMPLES.into(),
            EnvVar {
                name: AIRFLOW_CORE_LOAD_EXAMPLES.into(),
                value: Some("True".into()),
                ..Default::default()
            },
        );
    } else {
        env.insert(
            AIRFLOW_CORE_LOAD_EXAMPLES.into(),
            EnvVar {
                name: AIRFLOW_CORE_LOAD_EXAMPLES.into(),
                value: Some("False".into()),
                ..Default::default()
            },
        );
    }

    if airflow.spec.cluster_config.expose_config {
        env.insert(
            AIRFLOW_WEBSERVER_EXPOSE_CONFIG.into(),
            EnvVar {
                name: AIRFLOW_WEBSERVER_EXPOSE_CONFIG.into(),
                value: Some("True".into()),
                ..Default::default()
            },
        );
    }

    env.insert(
        AIRFLOW_CORE_EXECUTOR.into(),
        EnvVar {
            name: AIRFLOW_CORE_EXECUTOR.into(),
            value: Some(executor.to_string()),
            ..Default::default()
        },
    );

    if let AirflowExecutor::KubernetesExecutor { .. } = executor {
        env.insert(
            AIRFLOW_KUBERNETES_EXECUTOR_POD_TEMPLATE_FILE.into(),
            EnvVar {
                name: AIRFLOW_KUBERNETES_EXECUTOR_POD_TEMPLATE_FILE.into(),
                value: Some(format!("{TEMPLATE_LOCATION}/{TEMPLATE_NAME}")),
                ..Default::default()
            },
        );
        env.insert(
            AIRFLOW_KUBERNETES_EXECUTOR_NAMESPACE.into(),
            EnvVar {
                name: AIRFLOW_KUBERNETES_EXECUTOR_NAMESPACE.into(),
                value: airflow.namespace(),
                ..Default::default()
            },
        );
    }

    match airflow_role {
        // Database initialization is limited to the scheduler.
        // See https://github.com/stackabletech/airflow-operator/issues/259
        AirflowRole::Scheduler => {
            let secret = &airflow.spec.cluster_config.credentials_secret;
            env.insert(
                ADMIN_USERNAME.into(),
                env_var_from_secret(ADMIN_USERNAME, secret, "adminUser.username"),
            );
            env.insert(
                ADMIN_FIRSTNAME.into(),
                env_var_from_secret(ADMIN_FIRSTNAME, secret, "adminUser.firstname"),
            );
            env.insert(
                ADMIN_LASTNAME.into(),
                env_var_from_secret(ADMIN_LASTNAME, secret, "adminUser.lastname"),
            );
            env.insert(
                ADMIN_EMAIL.into(),
                env_var_from_secret(ADMIN_EMAIL, secret, "adminUser.email"),
            );
            env.insert(
                ADMIN_PASSWORD.into(),
                env_var_from_secret(ADMIN_PASSWORD, secret, "adminUser.password"),
            );
        }
        AirflowRole::Webserver => {
            let mut vars = authentication_env_vars(auth_config);
            vars.extend(authorization_env_vars(authorization_config));
            env.extend(vars.into_iter().map(|var| (var.name.to_owned(), var)));
        }
        _ => {}
    }

    // apply overrides last of all with a fixed ordering
    if let Some(env_vars) = env_vars {
        for (k, v) in env_vars.iter().collect::<BTreeMap<_, _>>() {
            env.insert(
                k.into(),
                EnvVar {
                    name: k.to_string(),
                    value: Some(v.to_string()),
                    ..Default::default()
                },
            );
        }
    }

    // Needed for the `containerdebug` process to log it's tracing information to.
    env.insert(
        "CONTAINERDEBUG_LOG_DIRECTORY".to_string(),
        EnvVar {
            name: "CONTAINERDEBUG_LOG_DIRECTORY".to_string(),
            value: Some(format!("{STACKABLE_LOG_DIR}/containerdebug")),
            value_from: None,
        },
    );

    tracing::debug!("Env-var set [{:?}]", env);
    Ok(transform_map_to_vec(env))
}

pub fn get_dags_folder(git_sync_resources: &git_sync::v1alpha1::GitSyncResources) -> String {
    let git_sync_count = git_sync_resources.git_content_folders.len();
    if git_sync_count > 1 {
        tracing::warn!(
            "There are {git_sync_count} git-sync entries: Only the first one will be considered.",
        );
    }

    // If DAG provisioning via git-sync is not configured, set a default value
    // so that PYTHONPATH can refer to it. N.B. nested variables need to be
    // resolved, so that /stackable/airflow is used instead of $AIRFLOW_HOME.
    // see https://airflow.apache.org/docs/apache-airflow/stable/configurations-ref.html#dags-folder
    git_sync_resources
        .git_content_folders_as_string()
        .first()
        .cloned()
        .unwrap_or("/stackable/airflow/dags".to_string())
}

// This set of environment variables is a standard set that is not dependent on any
// conditional logic and should be applied to the statefulset or the executor template config map.
fn static_envs(
    git_sync_resources: &git_sync::v1alpha1::GitSyncResources,
) -> BTreeMap<String, EnvVar> {
    let mut env: BTreeMap<String, EnvVar> = BTreeMap::new();

    let dags_folder = get_dags_folder(git_sync_resources);

    env.insert(
        PYTHONPATH.into(),
        EnvVar {
            // PYTHONPATH must be extended to include the dags folder so that dag
            // dependencies can be found: this must be the actual path and not a variable.
            // Also include the airflow site-packages by default (for airflow and kubernetes classes etc.)
            name: PYTHONPATH.into(),
            value: Some(format!("{LOG_CONFIG_DIR}:{dags_folder}")),
            ..Default::default()
        },
    );
    env.insert(
        AIRFLOW_LOGGING_LOGGING_CONFIG_CLASS.into(),
        EnvVar {
            name: AIRFLOW_LOGGING_LOGGING_CONFIG_CLASS.into(),
            value: Some("log_config.LOGGING_CONFIG".into()),
            ..Default::default()
        },
    );

    env.insert(
        AIRFLOW_METRICS_STATSD_ON.into(),
        EnvVar {
            name: AIRFLOW_METRICS_STATSD_ON.into(),
            value: Some("True".into()),
            ..Default::default()
        },
    );

    env.insert(
        AIRFLOW_METRICS_STATSD_HOST.into(),
        EnvVar {
            name: AIRFLOW_METRICS_STATSD_HOST.into(),
            value: Some("0.0.0.0".into()),
            ..Default::default()
        },
    );

    env.insert(
        AIRFLOW_METRICS_STATSD_PORT.into(),
        EnvVar {
            name: AIRFLOW_METRICS_STATSD_PORT.into(),
            value: Some("9125".into()),
            ..Default::default()
        },
    );

    env
}

/// Return environment variables to be applied to the configuration map used in conjunction with
/// the `kubernetesExecutor` worker.
pub fn build_airflow_template_envs(
    airflow: &v1alpha1::AirflowCluster,
    env_overrides: &HashMap<String, String>,
    config: &ExecutorConfig,
    git_sync_resources: &git_sync::v1alpha1::GitSyncResources,
    resolved_product_image: &ResolvedProductImage,
) -> Vec<EnvVar> {
    let mut env: BTreeMap<String, EnvVar> = BTreeMap::new();
    let secret = airflow.spec.cluster_config.credentials_secret.as_str();

    env.insert(
        AIRFLOW_DATABASE_SQL_ALCHEMY_CONN.into(),
        env_var_from_secret(
            AIRFLOW_DATABASE_SQL_ALCHEMY_CONN,
            secret,
            "connections.sqlalchemyDatabaseUri",
        ),
    );

    env.insert(
        AIRFLOW_CORE_EXECUTOR.into(),
        EnvVar {
            name: AIRFLOW_CORE_EXECUTOR.into(),
            value: Some("LocalExecutor".to_string()),
            ..Default::default()
        },
    );

    env.insert(
        AIRFLOW_KUBERNETES_EXECUTOR_NAMESPACE.into(),
        EnvVar {
            name: AIRFLOW_KUBERNETES_EXECUTOR_NAMESPACE.into(),
            value: airflow.namespace(),
            ..Default::default()
        },
    );

    // the config map also requires the dag-folder location as this will be passed on
    // to the pods started by airflow.
    let dags_folder = get_dags_folder(git_sync_resources);
    env.insert(
        AIRFLOW_CORE_DAGS_FOLDER.into(),
        EnvVar {
            name: AIRFLOW_CORE_DAGS_FOLDER.into(),
            value: Some(dags_folder),
            ..Default::default()
        },
    );

    env.extend(static_envs(git_sync_resources));

<<<<<<< HEAD
    add_version_specific_env_vars(airflow, resolved_product_image, &mut env);
=======
    add_version_specific_env_vars(
        airflow,
        &AirflowRole::Worker,
        resolved_product_image,
        &mut env,
    );
>>>>>>> 24395c2a

    // _STACKABLE_POST_HOOK will contain a command to create a shutdown hook that will be
    // evaluated in the wrapper for each stackable spark container: this is necessary for pods
    // that are created and then terminated (we do a similar thing for spark-k8s).
    if config.logging.enable_vector_agent {
        env.insert(
            "_STACKABLE_POST_HOOK".into(),
            EnvVar {
                name: "_STACKABLE_POST_HOOK".into(),
                value: Some(
                    [
                        // Wait for Vector to gather the logs.
                        "sleep 10",
                        &create_vector_shutdown_file_command(STACKABLE_LOG_DIR),
                    ]
                    .join("; "),
                ),
                ..Default::default()
            },
        );
    }

    // iterate over a BTreeMap to ensure the vars are written in a predictable order
    for (k, v) in env_overrides.iter().collect::<BTreeMap<_, _>>() {
        env.insert(
            k.to_string(),
            EnvVar {
                name: k.to_string(),
                value: Some(v.to_string()),
                ..Default::default()
            },
        );
    }

    tracing::debug!("Env-var set [{:?}]", env);
    transform_map_to_vec(env)
}

fn add_version_specific_env_vars(
    airflow: &v1alpha1::AirflowCluster,
<<<<<<< HEAD
=======
    airflow_role: &AirflowRole,
>>>>>>> 24395c2a
    resolved_product_image: &ResolvedProductImage,
    env: &mut BTreeMap<String, EnvVar>,
) {
    if resolved_product_image.product_version.starts_with("3.") {
        env.extend(execution_server_env_vars(airflow));
        env.insert(
            AIRFLOW_CORE_AUTH_MANAGER.into(),
            EnvVar {
                name: AIRFLOW_CORE_AUTH_MANAGER.into(),
                value: Some(
                    "airflow.providers.fab.auth_manager.fab_auth_manager.FabAuthManager"
                        .to_string(),
                ),
                ..Default::default()
            },
        );
        env.insert(
            AIRFLOW_API_AUTH_BACKENDS.into(),
            EnvVar {
                name: AIRFLOW_API_AUTH_BACKENDS.into(),
                value: Some("airflow.api.auth.backend.session".into()),
                ..Default::default()
            },
        );
        // As of 3.x a JWT key is required.
        // See https://airflow.apache.org/docs/apache-airflow/3.0.1/configurations-ref.html#jwt-secret
        // This should be random, but must also be consistent across
        // api-services and replicas/roles for a given
        // cluster, but should also be cluster-specific.
        // See issue <https://github.com/stackabletech/airflow-operator/issues/639>:
        // later it will be accessed from a secret to avoid cluster restarts
        // being triggered by an operator restart.
        env.insert(
            "AIRFLOW__API_AUTH__JWT_SECRET".into(),
            EnvVar {
                name: "AIRFLOW__API_AUTH__JWT_SECRET".into(),
                value: Some(JWT_KEY.into()),
                ..Default::default()
            },
        );
<<<<<<< HEAD
        // Sometimes a race condition can arise when both scheduler and
        // api-server are updating the DB, which adds overhead (conflicts
        // are logged) and can result in inconsistencies. This setting
        // ensure that only the scheduler will do this by default.
        env.insert(
            "AIRFLOW__FAB__UPDATE_FAB_PERMS".into(),
            EnvVar {
                name: "AIRFLOW__FAB__UPDATE_FAB_PERMS".into(),
                value: Some("False".into()),
                ..Default::default()
            },
        );
        // Airflow 3.x uses fast-api as a backend: newer versions of uvicorn can
        // cause issues with child processes. See discussion here: <https://github.com/apache/airflow/discussions/50170#discussioncomment-13265000>.
        // This will be considered as part of this issue: <https://github.com/stackabletech/airflow-operator/issues/641>.
        env.insert(
            "AIRFLOW__API__WORKERS".into(),
            EnvVar {
                name: "AIRFLOW__API__WORKERS".into(),
                value: Some("1".into()),
                ..Default::default()
            },
        );
=======
        if airflow_role == &AirflowRole::Webserver {
            // Sometimes a race condition can arise when both scheduler and
            // api-server are updating the DB, which adds overhead (conflicts
            // are logged) and can result in inconsistencies. This setting
            // ensure that only the scheduler will do this by default.
            env.insert(
                "AIRFLOW__FAB__UPDATE_FAB_PERMS".into(),
                EnvVar {
                    name: "AIRFLOW__FAB__UPDATE_FAB_PERMS".into(),
                    value: Some("False".into()),
                    ..Default::default()
                },
            );
            // Airflow 3.x uses fast-api as a backend: newer versions of uvicorn can
            // cause issues with child processes. See discussion here: <https://github.com/apache/airflow/discussions/50170#discussioncomment-13265000>.
            // This will be considered as part of this issue: <https://github.com/stackabletech/airflow-operator/issues/641>.
            env.insert(
                "AIRFLOW__API__WORKERS".into(),
                EnvVar {
                    name: "AIRFLOW__API__WORKERS".into(),
                    value: Some("1".into()),
                    ..Default::default()
                },
            );
        }
>>>>>>> 24395c2a
    } else {
        env.insert(
            AIRFLOW_API_AUTH_BACKENDS.into(),
            EnvVar {
                name: AIRFLOW_API_AUTH_BACKENDS.into(),
                value: Some(
                    "airflow.api.auth.backend.basic_auth, airflow.api.auth.backend.session".into(),
                ),
                ..Default::default()
            },
        );
    }
}

// Internally the environment variable collection uses a map so that overrides can actually
// override existing keys. The returned collection will be a vector.
fn transform_map_to_vec(env_map: BTreeMap<String, EnvVar>) -> Vec<EnvVar> {
    env_map.into_values().collect::<Vec<EnvVar>>()
}

fn authentication_env_vars(
    auth_config: &AirflowClientAuthenticationDetailsResolved,
) -> Vec<EnvVar> {
    // Different OIDC authentication entries can reference the same
    // client secret. It must be ensured that the env variables are only
    // added once in such a case.

    let mut oidc_client_credentials_secrets = BTreeSet::new();

    for auth_class_resolved in &auth_config.authentication_classes_resolved {
        match auth_class_resolved {
            AirflowAuthenticationClassResolved::Ldap { .. } => {}
            AirflowAuthenticationClassResolved::Oidc { oidc, .. } => {
                oidc_client_credentials_secrets
                    .insert(oidc.client_credentials_secret_ref.to_owned());
            }
        }
    }

    oidc_client_credentials_secrets
        .iter()
        .cloned()
        .flat_map(oidc::v1alpha1::AuthenticationProvider::client_credentials_env_var_mounts)
        .collect()
}

fn authorization_env_vars(authorization_config: &AirflowAuthorizationResolved) -> Vec<EnvVar> {
    let mut env = vec![];

    if authorization_config.opa.is_some() {
        env.push(EnvVar {
            name: AIRFLOW_CORE_AUTH_MANAGER.into(),
            value: Some("opa_auth_manager.opa_fab_auth_manager.OpaFabAuthManager".to_string()),
            ..Default::default()
        });
    }

    env
}

fn execution_server_env_vars(airflow: &v1alpha1::AirflowCluster) -> BTreeMap<String, EnvVar> {
    let mut env: BTreeMap<String, EnvVar> = BTreeMap::new();

    if let Some(name) = airflow.metadata.name.as_ref() {
        // The execution API server URL can be any webserver (if there
        // are multiple ones). Parse the list of webservers in a deterministic
        // way by iterating over a BTree map rather than the HashMap.
        if let Some(webserver_role) = airflow.spec.webservers.as_ref() {
            if let Some(rolegroup) = webserver_role
                .role_groups
                .iter()
                .collect::<BTreeMap<_, _>>()
                .first_entry()
            {
                let webserver = format!(
                    "{name}-webserver-{rolegroup}",
                    name = name,
                    rolegroup = rolegroup.key()
                );
                tracing::debug!("Webserver set [{webserver}]");
                // These settings are new in 3.x and will have no affect with earlier versions.
                env.insert(
                    "AIRFLOW__CORE__EXECUTION_API_SERVER_URL".into(),
                    EnvVar {
                        name: "AIRFLOW__CORE__EXECUTION_API_SERVER_URL".into(),
                        value: Some(format!("http://{webserver}:8080/execution/")),
                        ..Default::default()
                    },
                );
                env.insert(
                    "AIRFLOW__CORE__BASE_URL".into(),
                    EnvVar {
                        name: "AIRFLOW__CORE__BASE_URL".into(),
                        value: Some(format!("http://{webserver}:8080/")),
                        ..Default::default()
                    },
                );
            }
        }
    }

    env
}<|MERGE_RESOLUTION|>--- conflicted
+++ resolved
@@ -84,11 +84,7 @@
 
     env.extend(static_envs(git_sync_resources));
 
-<<<<<<< HEAD
-    add_version_specific_env_vars(airflow, resolved_product_image, &mut env);
-=======
     add_version_specific_env_vars(airflow, airflow_role, resolved_product_image, &mut env);
->>>>>>> 24395c2a
 
     // environment variables
     let env_vars = rolegroup_config.get(&PropertyNameKind::Env);
@@ -400,16 +396,12 @@
 
     env.extend(static_envs(git_sync_resources));
 
-<<<<<<< HEAD
-    add_version_specific_env_vars(airflow, resolved_product_image, &mut env);
-=======
     add_version_specific_env_vars(
         airflow,
         &AirflowRole::Worker,
         resolved_product_image,
         &mut env,
     );
->>>>>>> 24395c2a
 
     // _STACKABLE_POST_HOOK will contain a command to create a shutdown hook that will be
     // evaluated in the wrapper for each stackable spark container: this is necessary for pods
@@ -450,10 +442,7 @@
 
 fn add_version_specific_env_vars(
     airflow: &v1alpha1::AirflowCluster,
-<<<<<<< HEAD
-=======
     airflow_role: &AirflowRole,
->>>>>>> 24395c2a
     resolved_product_image: &ResolvedProductImage,
     env: &mut BTreeMap<String, EnvVar>,
 ) {
@@ -494,31 +483,6 @@
                 ..Default::default()
             },
         );
-<<<<<<< HEAD
-        // Sometimes a race condition can arise when both scheduler and
-        // api-server are updating the DB, which adds overhead (conflicts
-        // are logged) and can result in inconsistencies. This setting
-        // ensure that only the scheduler will do this by default.
-        env.insert(
-            "AIRFLOW__FAB__UPDATE_FAB_PERMS".into(),
-            EnvVar {
-                name: "AIRFLOW__FAB__UPDATE_FAB_PERMS".into(),
-                value: Some("False".into()),
-                ..Default::default()
-            },
-        );
-        // Airflow 3.x uses fast-api as a backend: newer versions of uvicorn can
-        // cause issues with child processes. See discussion here: <https://github.com/apache/airflow/discussions/50170#discussioncomment-13265000>.
-        // This will be considered as part of this issue: <https://github.com/stackabletech/airflow-operator/issues/641>.
-        env.insert(
-            "AIRFLOW__API__WORKERS".into(),
-            EnvVar {
-                name: "AIRFLOW__API__WORKERS".into(),
-                value: Some("1".into()),
-                ..Default::default()
-            },
-        );
-=======
         if airflow_role == &AirflowRole::Webserver {
             // Sometimes a race condition can arise when both scheduler and
             // api-server are updating the DB, which adds overhead (conflicts
@@ -544,7 +508,6 @@
                 },
             );
         }
->>>>>>> 24395c2a
     } else {
         env.insert(
             AIRFLOW_API_AUTH_BACKENDS.into(),
